--- conflicted
+++ resolved
@@ -19,15 +19,11 @@
 import math
 import os
 import sys
-<<<<<<< HEAD
 from types import TracebackType
 from typing import (cast, Dict, Iterable, List, Optional, Tuple, Type,
                     TypeVar, Union)
 
 from typing_extensions import Literal, Self
-=======
-from typing import Dict, Iterable, List, TypeVar, Union
->>>>>>> 4b230add
 
 from spinn_utilities.config_holder import get_config_bool
 from spinn_utilities.exceptions import SpiNNUtilsException
@@ -60,14 +56,6 @@
     def __init__(self, total_number_of_things_to_do: Union[int, Sized],
                  string_describing_what_being_progressed,
                  step_character="=", end_character="|"):
-<<<<<<< HEAD
-        try:
-            self._number_of_things = int(total_number_of_things_to_do)
-        except TypeError:
-            # Might be dealing with general iterable; better not be infinite
-            self._number_of_things = len(list(total_number_of_things_to_do))
-
-=======
         if isinstance(total_number_of_things_to_do, Sized):
             self._number_of_things = len(total_number_of_things_to_do)
         else:
@@ -77,7 +65,6 @@
                 raise SpiNNUtilsException(
                     f"{total_number_of_things_to_do=} "
                     f"should be an int or Sized") from ex
->>>>>>> 4b230add
         self._currently_completed = 0
         self._chars_per_thing = 1.0
         self._chars_done = 0
