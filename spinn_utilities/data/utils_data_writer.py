# Copyright (c) 2021-2022 The University of Manchester
#
# This program is free software: you can redistribute it and/or modify
# it under the terms of the GNU General Public License as published by
# the Free Software Foundation, either version 3 of the License, or
# (at your option) any later version.
#
# This program is distributed in the hope that it will be useful,
# but WITHOUT ANY WARRANTY; without even the implied warranty of
# MERCHANTABILITY or FITNESS FOR A PARTICULAR PURPOSE.  See the
# GNU General Public License for more details.
#
# You should have received a copy of the GNU General Public License
# along with this program.  If not, see <http://www.gnu.org/licenses/>.

import os.path

import logging
from spinn_utilities.exceptions import (
    IllegalWriterException, InvalidDirectory, SimulatorNotRunException,
    UnexpectedStateChange)
from spinn_utilities.log import FormatAdapter
from .data_status import DataStatus
from .reset_status import ResetStatus
from .run_status import RunStatus
from .utils_data_view import UtilsDataView, _UtilsDataModel

logger = FormatAdapter(logging.getLogger(__file__))
# pylint: disable=protected-access


class UtilsDataWriter(UtilsDataView):
    """
    Writer class for the information in UtilsDataView

    This and subclass Writers are specifically designed to be used by the
    simulators (ASB) and unitests only!
    Any other usage is not supported.

    The Writers are specifically designed to support only one instant
    (typically held by ASB as self._data_writer).

    Creating a new instant of the Writer will clear out any data added by the
    previous instance.

    Unittest can create a writer by doing ...Writer.mock() or Writer.setup()
    The mock method adds some default data such as directories and
    a Virtual 8 * 8 Machine, as well as allowing some backdoor methods.
    ...Writer.mock() is the recommnded one for unittests
    setup() is more like what ASB does and allows for state changes such as
    writer.start_running

    ASB init (or it sub classes) will create a new writer
    so a call to sim.setup will clear all previously held data

    As the Writers are not designed for general usage the methods can change
    without notice.

    """
    __data = _UtilsDataModel()
    __slots__ = []

    def __init__(self, state):
        """
        Creates a new writer clearing all previous data and sets the state

        :param Data_Status state: State writer should be in
        """
        if state == DataStatus.MOCKED:
            self._mock()
        elif state == DataStatus.SETUP:
            self._setup()
        else:
            raise IllegalWriterException(
                "Writers can only be created by mock or setup")

    @classmethod
    def mock(cls):
        """
        Creates a writer in mock mode.

        All previous data will be cleared

        This should set the most likely defaults values.
        But be aware that what is considered the most likely default could
        change over time.

        Unittests that depend on any valid value being set should be able to
        depend on Mock.

        Unittest that depend on a specific value should call mock and then
        set that value.

        :return: A Data Writer
        :rtype: UtilsDataWriter
        """
        return cls(DataStatus.MOCKED)

    @classmethod
    def setup(cls):
        """
        Creates a writer in normal mode.

        All previous data will be cleared

        :return: A Data Writer
        :rtype: UtilsDataWriter
        """
        return cls(DataStatus.SETUP)

    def _mock(self):
        """
        This method should only be called by mock (via init)

        """
        self.__data._clear()
        self.__data._data_status = DataStatus.MOCKED
        self.__data._reset_status = ResetStatus.NOT_SETUP
        self.__data._run_status = RunStatus.NOT_SETUP

    def _setup(self):
        """
        This method should only be called by setup (via init)

        """
        self.__data._clear()
        self.__data._data_status = DataStatus.SETUP
        self.__data._reset_status = ResetStatus.SETUP
        self.__data._run_status = RunStatus.NOT_RUNNING

    def start_run(self):
        """
        Puts all data into the state expected after do_run_loop started

        """
        if self.__data._run_status != RunStatus.NOT_RUNNING:
            self.check_valid_simulator()
            raise UnexpectedStateChange(
                f"Unexpected start run when in run state "
                f"{self.__data._run_status}")
        self.__data._run_status = RunStatus.IN_RUN

    def finish_run(self):
        """
        Puts all data into the state expected after sim.run ends

        """
        if self.__data._run_status not in [
                RunStatus.IN_RUN, RunStatus.STOP_REQUESTED]:
            self.check_valid_simulator()
            raise UnexpectedStateChange(
                f"Unexpected finish run when in run state "
                f"{self.__data._run_status}")
        self.__data._run_status = RunStatus.NOT_RUNNING
        self.__data._reset_status = ResetStatus.HAS_RUN
        self.__data._requires_data_generation = False
        self.__data._requires_mapping = False

    def _hard_reset(self):
        """
        This method should only be called by hard_setup.
        """
        self.__data._hard_reset()
        self.__data._reset_status = ResetStatus.HARD_RESET

    def hard_reset(self):
        """
        Puts all data back into the state expected at graph changed and
            sim.reset

        This resets any data set after sim.setup has finished
        """
        if self.__data._run_status not in [
                RunStatus.IN_RUN, RunStatus.STOP_REQUESTED]:
            self.check_user_can_act()
        if self.__data._reset_status in [
                ResetStatus.HAS_RUN,
                ResetStatus.SOFT_RESET]:
            # call the protected method at the highest possible level
            self._hard_reset()
            return
        self.check_valid_simulator()
        if self.__data._reset_status == ResetStatus.SETUP:
            raise SimulatorNotRunException(
                "Calling reset before calling run is not supported")
        raise UnexpectedStateChange(
            f"Unexpected call to reset while reset status is "
            f"{self.__data._reset_status}")

    def _soft_reset(self):
        """
        This method should only be called from soft_reset

        """
        self.__data._soft_reset()
        self.__data._reset_status = ResetStatus.SOFT_RESET

    def soft_reset(self):
        """
        Puts all data back into the state expected at sim.reset but not
        graph changed

        """
        self.check_user_can_act()
        if self.__data._reset_status == ResetStatus.HAS_RUN:
            # call the protected method at the highest possible level
            self._soft_reset()
            return
        self.check_valid_simulator()
        if self.__data._reset_status == ResetStatus.SETUP:
            raise SimulatorNotRunException(
                "Calling reset before calling run is not supported")
        raise UnexpectedStateChange(
            f"Unexpected call to reset while reset status is "
            f"{self.__data._reset_status}")

    def request_stop(self):
        """
        Used to indicate a user has requested a stop.

        This is expected to be called during run from a different thread.
        """
        if self.__data._run_status != RunStatus.IN_RUN:
            self.check_valid_simulator()
            raise UnexpectedStateChange(
                f"Unexpected request stop when in run state "
                f"{self.__data._run_status}")
        self.__data._run_status = RunStatus.STOP_REQUESTED

    def stopping(self):
        """
        Puts all data into the state expected during stop

        :raises SimulatorNotSetupException: If called before sim.setup
        :raises SimulatorShutdownException: If called after sim.end
        """
        if self.__data._run_status not in [
                RunStatus.NOT_RUNNING, RunStatus.IN_RUN,
                RunStatus.STOP_REQUESTED]:
            self.check_valid_simulator()
            raise UnexpectedStateChange(
                "Unexpected call to stopping while in run_state"
                f" {self.__data._run_status}")
        self.__data._run_status = RunStatus.STOPPING

    def shut_down(self):
        """
        Puts all data into the state expected after sim.end

        Most methods that change data, or state will raise an exception after
        this call.

        Most data however will still be available.

        """
        self.__data._data_status = DataStatus.SHUTDOWN
        self.__data._run_status = RunStatus.SHUTDOWN

<<<<<<< HEAD
    def update_dsg_dir_path(self):
        """
        Sets the dsg_dir_path to the run_dir_path

        """
        self.__data._dsg_dir_path = self.__data._run_dir_path

    def update_mapping_dir_path(self):
        """
        Sets the mapping_dir_path to the run_dir_path

        """
        self.__data._mapping_dir_path = self.__data._run_dir_path

=======
>>>>>>> 0ca95f05
    def get_report_dir_path(self):
        """
        Returns path to existing reports directory

<<<<<<< HEAD
        ..note: In unittest mode this returns a tempdir
        shared by all path methods
=======
        This is the high level directory which in which timestamp directories
        and then run directories are placed.

        As it is only accessed to create timestamp directories and
        remove old reports this is not a view method.
>>>>>>> 0ca95f05

        :rtpye: str
        :raises SpiNNUtilsException:
            If the simulation_time_step is currently unavailable
        """
        if self.__data._report_dir_path:
            return self.__data._report_dir_path
        raise self._exception("report_dir_path")

    def set_run_dir_path(self, run_dir_path):
        """
        Checks and sets the run_dir_path

        :param str run_dir_path:
        :raises InvalidDirectory: if the run_dir_path is not a directory
        """
        if os.path.isdir(run_dir_path):
            self.__data._run_dir_path = run_dir_path
        else:
            self.__data._run_dir_path = None
            raise InvalidDirectory("run_dir_path", run_dir_path)

    def set_report_dir_path(self, reports_dir_path):
        """
        Checks and sets the reoprts_dir_path

        :param str reprots_dir_path:
        :raises InvalidDirectory: if the reports_dir_path is not a directory
        """
        if os.path.isdir(reports_dir_path):
            self.__data._report_dir_path = reports_dir_path
        else:
            self.__data._report_dir_path = None
            raise InvalidDirectory("run_dir_path", reports_dir_path)

    def _set_executable_finder(self, executable_finder):
        """
        Only usable by unittests!

        :param executable_finder:
        :return:
        """
        if not self._is_mocked():
            raise NotImplementedError("Only valid in Mocked state!")
        self.__data._executable_finder = executable_finder<|MERGE_RESOLUTION|>--- conflicted
+++ resolved
@@ -256,7 +256,6 @@
         self.__data._data_status = DataStatus.SHUTDOWN
         self.__data._run_status = RunStatus.SHUTDOWN
 
-<<<<<<< HEAD
     def update_dsg_dir_path(self):
         """
         Sets the dsg_dir_path to the run_dir_path
@@ -271,22 +270,18 @@
         """
         self.__data._mapping_dir_path = self.__data._run_dir_path
 
-=======
->>>>>>> 0ca95f05
     def get_report_dir_path(self):
         """
         Returns path to existing reports directory
 
-<<<<<<< HEAD
         ..note: In unittest mode this returns a tempdir
         shared by all path methods
-=======
+
         This is the high level directory which in which timestamp directories
         and then run directories are placed.
 
         As it is only accessed to create timestamp directories and
         remove old reports this is not a view method.
->>>>>>> 0ca95f05
 
         :rtpye: str
         :raises SpiNNUtilsException:
