# Copyright (c) 2018-2019 The University of Manchester
#
# This program is free software: you can redistribute it and/or modify
# it under the terms of the GNU General Public License as published by
# the Free Software Foundation, either version 3 of the License, or
# (at your option) any later version.
#
# This program is distributed in the hope that it will be useful,
# but WITHOUT ANY WARRANTY; without even the implied warranty of
# MERCHANTABILITY or FITNESS FOR A PARTICULAR PURPOSE.  See the
# GNU General Public License for more details.
#
# You should have received a copy of the GNU General Public License
# along with this program.  If not, see <http://www.gnu.org/licenses/>.

import math
import unittest
import os
from spinn_utilities.make_tools.replacer import Replacer
from spinn_utilities.make_tools.file_converter import TOKEN

PATH = os.path.dirname(os.path.abspath(__file__))


class TestReplacer(unittest.TestCase):

    def test_replacer(self):
        os.environ["SPINN_DIRS"] = str(os.path.join(PATH, "replacer_dict"))
        with Replacer() as replacer:
            new = replacer.replace("3")
        assert ("[INFO] (weird;file.c: 33): this is ok" == new)

    def test_not_there(self):
        # Point SPINN_DIRS to a directory with no logs.dict
        os.environ["SPINN_DIRS"] = str(os.path.join(PATH, "foo"))
        with Replacer() as replacer:
            assert ("1001" == replacer.replace("1001"))

    def test_tab(self):
        os.environ["SPINN_DIRS"] = str(os.path.join(PATH, "replacer_dict"))
        with Replacer() as replacer:
            new = replacer.replace("9" + TOKEN + "10" + TOKEN + "20")
        message = "[INFO] (weird;file.c: 53): \t back off = 10, time between"\
                  " spikes 20"
        assert (message == new)

    def test_float(self):
        replacer = Replacer(os.path.join(PATH, "test"))
        new = replacer.replace("1021" + TOKEN + "3f800000")
        message = "[INFO] (weird;file.c: 32): a float 1.0"
        assert (message == new)

    def test_double(self):
        replacer = Replacer(os.path.join(PATH, "test"))
        new = replacer.replace(
            "1022" + TOKEN + "40379999" + TOKEN + "9999999a")
        message = "[INFO] (weird;file.c: 34): a double 23.6"
        assert (message == new)

    def test_bad(self):
        replacer = Replacer(os.path.join(PATH, "test"))
        new = replacer.replace("1007" + TOKEN + "10")
        # An exception so just output the input
        message = "1007" + TOKEN + "10"
        assert (message == new)

    def near_equals(self, a, b):
        diff = a - b
        if diff == 0:
            return True
        ratio = diff / a
        return abs(ratio) < 0.0000001

    def test_hex_to_float(self):
        """
        Test the converter against hex values returned from Spinnaker

        """
<<<<<<< HEAD
        os.environ["SPINN_DIRS"] = str(os.path.join(PATH, "replacer_dict"))
        with Replacer() as replacer:
            assert self.near_equals(
                -345443332234.13432143, replacer.hex_to_float("d2a0dc0e"))
            assert self.near_equals(
                -2000, replacer.hex_to_float("c4fa0000"))
            assert self.near_equals(
                -1, replacer.hex_to_float("bf800000"))
            assert self.near_equals(
                0, replacer.hex_to_float("0"))
            assert self.near_equals(
                0.00014, replacer.hex_to_float("3912ccf7"))
            assert self.near_equals(
                1, replacer.hex_to_float("3f800000"))
            assert self.near_equals(
                200, replacer.hex_to_float("43480000"))
            assert self.near_equals(
                455424364531.3463460, replacer.hex_to_float("52d412d1"))
            assert float("Inf") == replacer.hex_to_float("7f800000")
            assert 0-float("Inf") == replacer.hex_to_float("ff800000")
            assert math.isnan(replacer.hex_to_float("7fc00000"))
=======
        replacer = Replacer(os.path.join(PATH, "test"))
        assert self.near_equals(
            -345443332234.13432143, replacer._hex_to_float("d2a0dc0e"))
        assert self.near_equals(
            -2000, replacer._hex_to_float("c4fa0000"))
        assert self.near_equals(
            -1, replacer._hex_to_float("bf800000"))
        assert self.near_equals(
            0, replacer._hex_to_float("0"))
        assert self.near_equals(
            0.00014, replacer._hex_to_float("3912ccf7"))
        assert self.near_equals(
            1, replacer._hex_to_float("3f800000"))
        assert self.near_equals(
            200, replacer._hex_to_float("43480000"))
        assert self.near_equals(
            455424364531.3463460, replacer._hex_to_float("52d412d1"))
        assert float("Inf") == replacer._hex_to_float("7f800000")
        assert 0-float("Inf") == replacer._hex_to_float("ff800000")
        assert math.isnan(replacer._hex_to_float("7fc00000"))
>>>>>>> 647a2d6c

    def test_hexes_to_double(self):
        """
        Test the converter against hexes values returned from Spinnaker

        """
<<<<<<< HEAD
        os.environ["SPINN_DIRS"] = str(os.path.join(PATH, "replacer_dict"))
        with Replacer() as replacer:
            assert self.near_equals(
                0, replacer.hexes_to_double("0", "0"))
            assert self.near_equals(
                455424364531.3463460,
                replacer.hexes_to_double("425a825a", "13fcd62b"))
            assert self.near_equals(
                -455424364531.3463460,
                replacer.hexes_to_double("c25a825a", "13fcd62b"))
            assert self.near_equals(
                23.60, replacer.hexes_to_double("40379999", "9999999a"))
            assert self.near_equals(
                -1, replacer.hexes_to_double("bff00000", "0"))
            assert self.near_equals(
                1, replacer.hexes_to_double("3ff00000", "0"))
            assert self.near_equals(
                0.0000000004, replacer.hexes_to_double("3dfb7cdf", "d9d7bdbb"))
=======
        replacer = Replacer(os.path.join(PATH, "test"))
        assert self.near_equals(
            0, replacer._hexes_to_double("0", "0"))
        assert self.near_equals(
            455424364531.3463460,
            replacer._hexes_to_double("425a825a", "13fcd62b"))
        assert self.near_equals(
            -455424364531.3463460,
            replacer._hexes_to_double("c25a825a", "13fcd62b"))
        assert self.near_equals(
            23.60, replacer._hexes_to_double("40379999", "9999999a"))
        assert self.near_equals(
            -1, replacer._hexes_to_double("bff00000", "0"))
        assert self.near_equals(
            1, replacer._hexes_to_double("3ff00000", "0"))
        assert self.near_equals(
            0.0000000004, replacer._hexes_to_double("3dfb7cdf", "d9d7bdbb"))
>>>>>>> 647a2d6c
<|MERGE_RESOLUTION|>--- conflicted
+++ resolved
@@ -13,6 +13,20 @@
 # You should have received a copy of the GNU General Public License
 # along with this program.  If not, see <http://www.gnu.org/licenses/>.
 
+"""
+These test depend on unittests/make_tools/replacer_dict/logs.sqlite3
+
+The logs.sqlite3 file in this directory is created by
+unittests/make_tools/test_file_convert.py method test_convert
+as unittests/make_tools/logs.sqlite3
+
+It is manually copied and pasted into this directory
+so that the unittests are not order dependant
+
+Note: if weird,file.c changes you may have to manually fix the tests
+especially the log_id abnd row numbers
+"""
+
 import math
 import unittest
 import os
@@ -27,8 +41,8 @@
     def test_replacer(self):
         os.environ["SPINN_DIRS"] = str(os.path.join(PATH, "replacer_dict"))
         with Replacer() as replacer:
-            new = replacer.replace("3")
-        assert ("[INFO] (weird;file.c: 33): this is ok" == new)
+            new = replacer.replace("5")
+        assert ("[INFO] (weird;file.c: 37): this is ok" == new)
 
     def test_not_there(self):
         # Point SPINN_DIRS to a directory with no logs.dict
@@ -39,26 +53,29 @@
     def test_tab(self):
         os.environ["SPINN_DIRS"] = str(os.path.join(PATH, "replacer_dict"))
         with Replacer() as replacer:
-            new = replacer.replace("9" + TOKEN + "10" + TOKEN + "20")
-        message = "[INFO] (weird;file.c: 53): \t back off = 10, time between"\
+            new = replacer.replace("11" + TOKEN + "10" + TOKEN + "20")
+        message = "[INFO] (weird;file.c: 57): \t back off = 10, time between"\
                   " spikes 20"
         assert (message == new)
 
     def test_float(self):
-        replacer = Replacer(os.path.join(PATH, "test"))
-        new = replacer.replace("1021" + TOKEN + "3f800000")
-        message = "[INFO] (weird;file.c: 32): a float 1.0"
+        os.environ["SPINN_DIRS"] = str(os.path.join(PATH, "replacer_dict"))
+        replacer = Replacer()
+        new = replacer.replace("2" + TOKEN + "0xc0400000")
+        message = "[INFO] (weird;file.c: 31): test -three -3.0"
         assert (message == new)
 
     def test_double(self):
-        replacer = Replacer(os.path.join(PATH, "test"))
+        os.environ["SPINN_DIRS"] = str(os.path.join(PATH, "replacer_dict"))
+        replacer = Replacer()
         new = replacer.replace(
-            "1022" + TOKEN + "40379999" + TOKEN + "9999999a")
-        message = "[INFO] (weird;file.c: 34): a double 23.6"
+            "3" + TOKEN + "40379999" + TOKEN + "9999999a")
+        message = "[INFO] (weird;file.c: 33): test double 23.6"
         assert (message == new)
 
     def test_bad(self):
-        replacer = Replacer(os.path.join(PATH, "test"))
+        os.environ["SPINN_DIRS"] = str(os.path.join(PATH, "replacer_dict"))
+        replacer = Replacer()
         new = replacer.replace("1007" + TOKEN + "10")
         # An exception so just output the input
         message = "1007" + TOKEN + "10"
@@ -76,91 +93,52 @@
         Test the converter against hex values returned from Spinnaker
 
         """
-<<<<<<< HEAD
         os.environ["SPINN_DIRS"] = str(os.path.join(PATH, "replacer_dict"))
         with Replacer() as replacer:
             assert self.near_equals(
-                -345443332234.13432143, replacer.hex_to_float("d2a0dc0e"))
+                -345443332234.13432143, replacer._hex_to_float("d2a0dc0e"))
             assert self.near_equals(
-                -2000, replacer.hex_to_float("c4fa0000"))
+                -2000, replacer._hex_to_float("c4fa0000"))
             assert self.near_equals(
-                -1, replacer.hex_to_float("bf800000"))
+                -1, replacer._hex_to_float("bf800000"))
             assert self.near_equals(
-                0, replacer.hex_to_float("0"))
+                0, replacer._hex_to_float("0"))
             assert self.near_equals(
-                0.00014, replacer.hex_to_float("3912ccf7"))
+                0.00014, replacer._hex_to_float("3912ccf7"))
             assert self.near_equals(
-                1, replacer.hex_to_float("3f800000"))
+                1, replacer._hex_to_float("3f800000"))
             assert self.near_equals(
-                200, replacer.hex_to_float("43480000"))
+                200, replacer._hex_to_float("43480000"))
             assert self.near_equals(
-                455424364531.3463460, replacer.hex_to_float("52d412d1"))
-            assert float("Inf") == replacer.hex_to_float("7f800000")
-            assert 0-float("Inf") == replacer.hex_to_float("ff800000")
-            assert math.isnan(replacer.hex_to_float("7fc00000"))
-=======
-        replacer = Replacer(os.path.join(PATH, "test"))
-        assert self.near_equals(
-            -345443332234.13432143, replacer._hex_to_float("d2a0dc0e"))
-        assert self.near_equals(
-            -2000, replacer._hex_to_float("c4fa0000"))
-        assert self.near_equals(
-            -1, replacer._hex_to_float("bf800000"))
-        assert self.near_equals(
-            0, replacer._hex_to_float("0"))
-        assert self.near_equals(
-            0.00014, replacer._hex_to_float("3912ccf7"))
-        assert self.near_equals(
-            1, replacer._hex_to_float("3f800000"))
-        assert self.near_equals(
-            200, replacer._hex_to_float("43480000"))
-        assert self.near_equals(
-            455424364531.3463460, replacer._hex_to_float("52d412d1"))
-        assert float("Inf") == replacer._hex_to_float("7f800000")
-        assert 0-float("Inf") == replacer._hex_to_float("ff800000")
-        assert math.isnan(replacer._hex_to_float("7fc00000"))
->>>>>>> 647a2d6c
+                455424364531.3463460, replacer._hex_to_float("52d412d1"))
+            assert float("Inf") == replacer._hex_to_float("7f800000")
+            assert 0-float("Inf") == replacer._hex_to_float("ff800000")
+            assert math.isnan(replacer._hex_to_float("7fc00000"))
+            assert self.near_equals(
+                -3, replacer._hex_to_float("0xc0400000"))
+
 
     def test_hexes_to_double(self):
         """
         Test the converter against hexes values returned from Spinnaker
 
         """
-<<<<<<< HEAD
         os.environ["SPINN_DIRS"] = str(os.path.join(PATH, "replacer_dict"))
         with Replacer() as replacer:
             assert self.near_equals(
-                0, replacer.hexes_to_double("0", "0"))
+                0, replacer._hexes_to_double("0", "0"))
             assert self.near_equals(
                 455424364531.3463460,
-                replacer.hexes_to_double("425a825a", "13fcd62b"))
+                replacer._hexes_to_double("425a825a", "13fcd62b"))
             assert self.near_equals(
                 -455424364531.3463460,
-                replacer.hexes_to_double("c25a825a", "13fcd62b"))
+                replacer._hexes_to_double("c25a825a", "13fcd62b"))
             assert self.near_equals(
-                23.60, replacer.hexes_to_double("40379999", "9999999a"))
+                23.60, replacer._hexes_to_double("40379999", "9999999a"))
             assert self.near_equals(
-                -1, replacer.hexes_to_double("bff00000", "0"))
+                -1, replacer._hexes_to_double("bff00000", "0"))
             assert self.near_equals(
-                1, replacer.hexes_to_double("3ff00000", "0"))
+                1, replacer._hexes_to_double("3ff00000", "0"))
             assert self.near_equals(
-                0.0000000004, replacer.hexes_to_double("3dfb7cdf", "d9d7bdbb"))
-=======
-        replacer = Replacer(os.path.join(PATH, "test"))
-        assert self.near_equals(
-            0, replacer._hexes_to_double("0", "0"))
-        assert self.near_equals(
-            455424364531.3463460,
-            replacer._hexes_to_double("425a825a", "13fcd62b"))
-        assert self.near_equals(
-            -455424364531.3463460,
-            replacer._hexes_to_double("c25a825a", "13fcd62b"))
-        assert self.near_equals(
-            23.60, replacer._hexes_to_double("40379999", "9999999a"))
-        assert self.near_equals(
-            -1, replacer._hexes_to_double("bff00000", "0"))
-        assert self.near_equals(
-            1, replacer._hexes_to_double("3ff00000", "0"))
-        assert self.near_equals(
-            0.0000000004, replacer._hexes_to_double("3dfb7cdf", "d9d7bdbb"))
->>>>>>> 647a2d6c
+                0.0000000004,
+                replacer._hexes_to_double("3dfb7cdf", "d9d7bdbb"))