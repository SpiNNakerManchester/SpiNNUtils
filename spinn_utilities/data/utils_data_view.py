--- conflicted
+++ resolved
@@ -493,7 +493,6 @@
         raise cls._exception("run_dir_path")
 
     @classmethod
-<<<<<<< HEAD
     def get_mapping_dir_path(cls):
         """
         Returns the path to the directory that holds mapping data
@@ -550,8 +549,6 @@
         raise cls._exception("_dsg_dir_path")
 
     @classmethod
-=======
->>>>>>> 0ca95f05
     def get_executable_finder(cls):
         """
         The ExcutableFinder object created at time code is imported
