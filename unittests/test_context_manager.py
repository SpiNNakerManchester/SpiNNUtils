--- conflicted
+++ resolved
@@ -20,14 +20,7 @@
         self.state = "open"
 
     def close(self):
-<<<<<<< HEAD
-        self.state += 1
-
-    def _context_exception_occurred(self, exc_val, exc_tb):
-        self.state = str(exc_val)
-=======
         self.state = "closed"
->>>>>>> 60b1809f
 
 
 class CMTestExn(Exception):
