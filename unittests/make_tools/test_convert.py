--- conflicted
+++ resolved
@@ -29,16 +29,10 @@
         os.chdir(path)
         converter.RANGE_DIR = ""
 
-<<<<<<< HEAD
-    def _max_id(self, dict):
-        max_id = 0
-        with open(dict, 'r') as dict_f:
-=======
     @staticmethod
     def _max_id(dict_file):
         max_id = 0
         with open(dict_file, 'r') as dict_f:
->>>>>>> 93554577
             for line in dict_f:
                 parts = line.strip().split(",", 2)
                 if len(parts) == 3 and parts[0].isdigit():
@@ -66,13 +60,8 @@
     def test_replace(self):
         src = "mock_src"
         dest = "modified_src"
-<<<<<<< HEAD
-        dict = os.path.join("modified_src", "test.dict")
-        c = Converter(src, dest, dict, True)
-=======
         dict_path = os.path.join("modified_src", "test.dict")
         c = Converter(src, dest, dict_path, True)
->>>>>>> 93554577
         path = "/home/me/mock_src/FEC/c_common/fec/mock_src/"
         path = path.replace("/", os.path.sep)
         new_path = "/home/me/mock_src/FEC/c_common/fec/modified_src/"
@@ -93,12 +82,7 @@
         c.run()
         weird_dir = os.path.join(dir_path, "foo", "bar", "gamma")
         os.chdir(weird_dir)
-<<<<<<< HEAD
-        dict = os.path.join("bar", "test.dict")
-        c = Converter(src, dest, dict, True)
-=======
         dict_path = os.path.join("bar", "test.dict")
         c = Converter(src, dest, dict_path, True)
->>>>>>> 93554577
         c.run()
         os.chdir(cwd)