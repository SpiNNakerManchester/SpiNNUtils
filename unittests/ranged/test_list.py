--- conflicted
+++ resolved
@@ -1,10 +1,7 @@
 import pytest
-<<<<<<< HEAD
 
 from spinn_utilities.ranged.multiple_values_exception \
     import MultipleValuesException
-=======
->>>>>>> 9925fa38
 from spinn_utilities.ranged.ranged_list import RangedList
 
 
