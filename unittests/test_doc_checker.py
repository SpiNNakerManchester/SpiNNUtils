# Copyright (c) 2017 The University of Manchester
#
# Licensed under the Apache License, Version 2.0 (the "License");
# you may not use this file except in compliance with the License.
# You may obtain a copy of the License at
#
#     https://www.apache.org/licenses/LICENSE-2.0
#
# Unless required by applicable law or agreed to in writing, software
# distributed under the License is distributed on an "AS IS" BASIS,
# WITHOUT WARRANTIES OR CONDITIONS OF ANY KIND, either express or implied.
# See the License for the specific language governing permissions and
# limitations under the License.

import os
import sys
import unittest

from spinn_utilities.config_setup import unittest_setup
from spinn_utilities.testing.docs_checker import DocsChecker


class TestCfgChecker(unittest.TestCase):

    def setUp(self) -> None:
        unittest_setup()

    def test_doc_checks(self) -> None:
        class_file = sys.modules[self.__module__].__file__
        assert class_file is not None
        abs_class_file = os.path.abspath(class_file)
        unittest_dir = os.path.dirname(abs_class_file)
        repo_dir = os.path.dirname(unittest_dir)
        checker = DocsChecker(
<<<<<<< HEAD
            check_params=False,  # 78 errors in 27 files
=======
            check_init=False,  # 30 errors in 18 files
>>>>>>> 4d51c8f7
            check_returns=False,  # 69 errors in 25 files
        )
        checker.check_dir(repo_dir)
        checker.check_no_errors()<|MERGE_RESOLUTION|>--- conflicted
+++ resolved
@@ -32,11 +32,8 @@
         unittest_dir = os.path.dirname(abs_class_file)
         repo_dir = os.path.dirname(unittest_dir)
         checker = DocsChecker(
-<<<<<<< HEAD
+            check_init=False,  # 30 errors in 18 files
             check_params=False,  # 78 errors in 27 files
-=======
-            check_init=False,  # 30 errors in 18 files
->>>>>>> 4d51c8f7
             check_returns=False,  # 69 errors in 25 files
         )
         checker.check_dir(repo_dir)
