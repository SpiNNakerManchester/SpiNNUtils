--- conflicted
+++ resolved
@@ -51,7 +51,12 @@
         elif slice_start < 0:
             slice_start = self._size + slice_start
             if slice_start < 0:
-<<<<<<< HEAD
+                if self._is_id_type(slice_start):
+                    raise IndexError(
+                        "The range_start {} is out of range.".format(
+                            slice_start))
+                raise TypeError("Invalid argument type {}.".format(
+                    type(slice_start)))
                 msg = "Specified slice start was {} while size is only {}. " \
                       "Therefore slice will start at index 0" \
                       "".format(slice_start - self._size, self._size)
@@ -64,19 +69,26 @@
             logger.warn(msg)
             return (self._size, self._size)
 
-=======
-                if self._is_id_type(slice_start):
-                    raise IndexError(
-                        "The range_start {} is out of range.".format(
-                            slice_start))
-                raise TypeError("Invalid argument type {}.".format(
-                    type(slice_start)))
->>>>>>> 69f95a0a
         if slice_stop is None or slice_stop == sys.maxsize:
             slice_stop = self._size
         elif slice_stop < 0:
             slice_stop = self._size + slice_stop
-<<<<<<< HEAD
+        if slice_start > slice_stop:
+            if not self._is_id_type(slice_start):
+                raise TypeError("Invalid argument type {}.".format(
+                    type(slice_start)))
+            if not self._is_id_type(slice_stop):
+                raise TypeError("Invalid argument type {}.".format(
+                    type(slice_start)))
+            raise IndexError(
+                "The range_start {} is after the range stop {}.".format(
+                    slice_start, slice_stop))
+        if slice_stop > len(self):
+            if self._is_id_type(slice_stop):
+                raise IndexError("The range_stop {} is out of range.".format(
+                    slice_stop))
+            raise TypeError("Invalid argument type {}.".format(
+                type(slice_stop)))
             if slice_stop < 0:
                 msg = "Specified slice stop was {} while size is only {}. " \
                       "Therefore slice will be empty" \
@@ -195,23 +207,4 @@
                                 "".format(selector-self._size, self._size))
             return [selector]
 
-        raise TypeError("Unexpected selector type {}".format(type(selector)))
-=======
-        if slice_start > slice_stop:
-            if not self._is_id_type(slice_start):
-                raise TypeError("Invalid argument type {}.".format(
-                    type(slice_start)))
-            if not self._is_id_type(slice_stop):
-                raise TypeError("Invalid argument type {}.".format(
-                    type(slice_start)))
-            raise IndexError(
-                "The range_start {} is after the range stop {}.".format(
-                    slice_start, slice_stop))
-        if slice_stop > len(self):
-            if self._is_id_type(slice_stop):
-                raise IndexError("The range_stop {} is out of range.".format(
-                    slice_stop))
-            raise TypeError("Invalid argument type {}.".format(
-                type(slice_stop)))
-        return slice_start, slice_stop
->>>>>>> 69f95a0a
+        raise TypeError("Unexpected selector type {}".format(type(selector)))