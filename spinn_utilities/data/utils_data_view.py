--- conflicted
+++ resolved
@@ -620,11 +620,7 @@
         """
         Sets the status as shutdown and raises a SkipTest
 
-<<<<<<< HEAD
-        :param Exception reason: Message for the exception is any
-=======
         :param str reason: Message for the Skip
->>>>>>> 065d4f1b
         :param parent: Exception which triggered the skip if any
         :type parent: Exception or None
         :raises: SkipTest very time called
