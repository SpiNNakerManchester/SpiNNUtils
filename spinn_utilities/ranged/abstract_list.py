import numbers
from spinn_utilities.overrides import overrides
from spinn_utilities.ranged.multiple_values_exception \
    import MultipleValuesException
from spinn_utilities.ranged.abstract_sized import AbstractSized
from spinn_utilities.abstract_base import AbstractBase, abstractmethod

from six import add_metaclass


@add_metaclass(AbstractBase)
class AbstractList(AbstractSized):
    """
    A ranged implementation of list.

    Functions that change the size of the list are NOT Supported.
    These include
        __setitem__ where key >= len
        __delitem__
        append
        extend
        insert
        pop
        remove

    Function that manipulate the list based on values are not supported.
    These include
        reverse, __reversed__
        sort

    In the current version the ids are zero base consecutive numbers so there\
    is no difference between value based ids and index based ids\
    but this could change in the future
    """

    def __init__(self, size, key=None):
        """ Constructor for a ranged list.

        :param size: Fixed length of the list
        :param key: The dict key this list covers.\
        This is used only for better Exception messages
        """
        AbstractSized.__init__(self, size)
        self._key = key

    @abstractmethod
    def range_based(self):
        """
        Shows if the list is suited to deal with ranges or not.

        All list must implement all the range functions, \
        but there are times when using ranges will probably be slower than \
        using individual values.
        For example the individual values may be stored in a list in which \
        case the ranges are created on demand.

        :return: True if and only if Ranged based calls are recommended.
        """

    def __len__(self):
        """
        Size of the list, irrespective of actual values

        :return: the initial and Fixed size of the list
        """
        return self._size

    def __eq__(self, other):
        if isinstance(other, AbstractList):
            if self.range_based and other.range_based:
                return list(self.iter_ranges()) == list(other.iter_ranges())
        return list(self) == list(other)

    def __str__(self):
        return str(list(self))

    __repr__ = __str__

    def get_single_value_all(self):
        """
        If possible returns a single value shared by the whole list.

        For multiple values use for x in list, iter(list) or list.iter,\
        or one of the iter_ranges methods

        :return: Value shared by all elements in the list
        :raises MultipleValuesException If even one elements has a different\
            value
        """
        # This is not elegant code but as the ranges could be created on the
        # fly the best way.
        iterator = self.iter_ranges()

        # This should be the only range
        only_range = iterator.next()

        # If we can get another range, there must be more than one value,
        # so raise the exception
        try:
            one_too_many = iterator.next()
            raise MultipleValuesException(
                self._key, only_range[2], one_too_many[2])

        # If there isn't another range, return the value from the only range
        except StopIteration:
            return only_range[2]

    @abstractmethod
    def get_value_by_id(self, id):  # @ReservedAssignment
        """
        Returns the value for one item in the list

        :param id: One of the ids of an element in the list
        :type id: int
        :return: The value of that element
        """

    @abstractmethod
    def get_single_value_by_slice(self, slice_start, slice_stop):
        """
        If possible returns a single value shared by the whole slice list.

        For multiple values use for x in list, iter(list) or list.iter,\
        or one of the iter_ranges methods

        :return: Value shared by all elements in the slice
        :raises MultipleValuesException If even one elements has a different\
            value.
            Not thrown if elements outside of the slice have a different value
        """
<<<<<<< HEAD
=======

    def __getslice__(self, start, stop):
        return list(self.iter_by_slice(start, stop))
>>>>>>> 69f95a0a

    @abstractmethod
    def get_single_value_by_ids(self, ids):
        """
        If possible returns a single value shared by all the ids.

        For multiple values use for x in list, iter(list) or list.iter,\
        or one of the iter_ranges methods

        :return: Value shared by all elements with these ids
        :raises MultipleValuesException If even one elements has a different\
            value.
            Not thrown if elements outside of the ids have a different value,\
            even if these elements are between the ones pointed to by ids
        """

    def __getitem__(self, selector):
        """
        Supports the list[x] to return an element or slice of the list

        :param selector: The int id, slice
        :return: The element[key] or the slice
        """

        # If the key is a slice, get the values from the slice
        if isinstance(selector, slice):

            # If the slice is continuous, use the continuous slice getter
            if selector.step is None or selector.step == 1:
                return list(self.iter_by_slice(
                    slice_start=selector.start, slice_stop=selector.stop))

            # Otherwise get the items one by one using the start, stop, and
            # step from the slice
            return [self[i] for i in xrange(*selector.indices(self._size))]

        # If the key is an int, get the single value
        elif isinstance(selector, int):

            # Handle negative indices
            if selector < 0:
                selector += len(self)
            return self.get_value_by_id(selector)
        else:
            raise TypeError("Invalid argument type.")

    def iter_by_id(self, id):
        """
        Fast not update safe iterator by one id

        While next can only be called one this is an iterator \
            so it can be mixed in with other iterators

        :param id: Id
        :return: yields the elements
        """
        yield self.get_value_by_id(id)

    def iter_by_ids(self, ids):
        """
        Fast not update safe iterator by collection of ids

        Note: Duplicate/Repeated elements are yielded for each id

        :param ids: Ids
        :return: yields the elements pointed to by ids
        """
        ranges = self.iter_ranges()
        (_, stop, value) = ranges.next()
        for id_value in ids:

            # If range is too far ahead, reset to start
            if id_value < stop:
                ranges = self.iter_ranges()
                (_, stop, value) = ranges.next()

            # Move on until the id is in range
            while id_value >= stop:
                (_, stop, value) = ranges.next()

            yield value

    def iter(self):
        """
        Update safe iterator of all elements

        Note: Duplicate/Repeated elements are yielded for each id

        :return: yields each element one by one
        """
        for id_value in xrange(self._size):
            yield self.get_value_by_id(id_value)

    def __iter__(self):
        """
        Fast NOT update safe iterator of all elements

        Note: Duplicate/Repeated elements are yielded for each id

        :return: yields each element one by one
        """
        if self.range_based():
            for (start, stop, value) in self.iter_ranges():
                for _ in xrange(stop - start):
                    yield value
        else:
            for id_value in xrange(self._size):
                yield self.get_value_by_id(id_value)

    def iter_by_slice(self, slice_start, slice_stop):
        """
        Fast NOT update safe iterator of all elements in the slice

        Note: Duplicate/Repeated elements are yielded for each id

        :return: yields each element one by one
        """
        slice_start, slice_stop = self._check_slice_in_range(
            slice_start, slice_stop)
        if self.range_based():
            for (start, stop, value) in \
                    self.iter_ranges_by_slice(slice_start, slice_stop):
                for _ in xrange(start, stop):
                    yield value
        else:
            for id_value in xrange(slice_start, slice_stop):
                yield self.get_value_by_id(id_value)

    def iter_by_selector(self, selector=None):
        """
        Fast NOT update safe iterator of all elements in the slice

        :param selector: See AbstractSized._selector_to_ids
        """
        # No Selector so iter all fast
        if selector is None:
            return self.__iter__()

        if isinstance(selector, int):
            # Handle negative indices
            if selector < 0:
                selector += len(self)
            return self.iter_by_id(selector)

        # If the key is a slice, get the values from the slice
        if isinstance(selector, slice):

            # If the slice is continuous, use the continuous slice getter
            if selector.step is None or selector.step == 1:
                return self.iter_by_slice(selector.start, selector.stop)
            else:
                (slice_start, slice_stop, step) = selector.indices(self._size)
                return self.iter_by_ids(range(slice_start, slice_stop, step))

        ids = self.selector_to_ids(selector)
        return self.iter_by_ids(ids)

    def get_values(self, selector=None):
        """
        Get the value all elements pointed to the selector.

        Note: Unlike __get_item__ this method always returns a list even if \
        the selector is a single int

        :param selector: See AbstractSized._selector_to_ids
        :return returns a list if the item which may be empty or have only \
            single value
        """
        return list(self.iter_by_selector(selector))

    def __contains__(self, item):
        for (_, _, value) in self.iter_ranges():
            if value == item:
                return True
        return False

    def count(self, x):
        """
        Counts the number of elements in the list with value x

        :param x:
        :return:
        """
        result = 0
        for (start, stop, value) in self.iter_ranges():
            if value == x:
                result = result + stop - start
        return result

    def index(self, x):
        """
        Finds the first id of the first element in the list with value x

        :param x:
        :return:
        """
        for (start, _, value) in self.iter_ranges():
            if value == x:
                return start
        raise ValueError("{} is not in list".format(x))

    @abstractmethod
    def iter_ranges(self):
        """
        Fast NOT update safe iterator of the ranges

        :return: yields each range one by one
        """

    def iter_ranges_by_id(self, id):  # @ReservedAssignment
        """
        iterator of the range for this id

        Note: The start and stop of the range will be reduced to just the id

        This method purpose is so one a control method can select\
        which iterator to use

        :return: yields the one range
        """

        self._check_id_in_range(id)
        for (_, stop, value) in self.iter_ranges():
            if id < stop:
                yield (id, id + 1, value)
                break

    @abstractmethod
    def iter_ranges_by_slice(self, slice_start, slice_stop):
        """ Fast NOT update safe iterator of the ranges covered by this slice

        .. note::
            The start and stop of the range will be reduced to just the\
            IDs inside the slice

<<<<<<< HEAD
         :return: yields each range one by one
         """
=======
        :return: yields each range one by one
        """
>>>>>>> 69f95a0a

    def iter_ranges_by_ids(self, ids):
        """
        Fast NOT update safe iterator of the ranges covered by these ids

        For consecutive ids where the elements have the same value a single\
        range may be yielded

        Note: The start and stop of the range will be reduced to just the\
        ids

        :return: yields each range one by one
        """
        range_pointer = 0
        result = None
        ranges = list(self.iter_ranges())
        for id_value in ids:

            # check if ranges reset so too far ahead
            if id_value < ranges[range_pointer][0]:
                range_pointer = 0
                while id_value > ranges[range_pointer][0]:
                    range_pointer += 1

            # check if pointer needs to move on
            while id_value >= ranges[range_pointer][1]:
                range_pointer += 1
            if result is not None:
                if (result[1] == id_value and
                        result[2] == ranges[range_pointer][2]):
                    result = (result[0], id_value + 1, result[2])
                    continue
                yield result
            result = (id_value, id_value + 1, ranges[range_pointer][2])
        yield result

    @abstractmethod
    def get_default(self):
        """
        Gets the default value of the list.

        Just in case we later allow to increase the number of elements

        :return: Default value
        """

    def __add__(self, other):
        """
        Support for new_list = list1 + list2

        Applied the add operator over this and other to create a new list

        The values of the new list are created on the fly so any changes to\
        the original lists are reflected.

        :param other: another list
        :type other: AbstractList
        :return: new list
        :rtype AbstractList
        """
        if isinstance(other, AbstractList):
            return DualList(
                left=self, right=other, operation=lambda x, y: x + y)
        if isinstance(other, numbers.Number):
            return SingleList(a_list=self, operation=lambda x: x + other)
        raise Exception("__add__ operation only supported for other "
                        "RangedLists and numerical Values")

    def __sub__(self, other):
        """
        Support for new_list = list1 - list2

        Applied the add operator over this and other to create a new list

        The values of the new list are created on the fly so any changes to\
        the original lists are reflected.

        :param other: another list
        :type other: AbstractList
        :return: new list
        :rtype AbstractList
        """
        if isinstance(other, AbstractList):
            return DualList(
                left=self, right=other, operation=lambda x, y: x - y)
        if isinstance(other, numbers.Number):
            return SingleList(a_list=self, operation=lambda x: x - other)
        raise Exception("__sub__ operation only supported for other "
                        "RangedLists and numerical Values")

    def __mul__(self, other):
        """
        Support for new_list = list1 * list2

        Applied the multiplication operator over this and other

        The values of the new list are created on the fly so any changes to\
        the original lists are reflected.

        :param other: another list
        :type other: AbstractList
        :return: new list
        :rtype AbstractList
        """
        if isinstance(other, AbstractList):
            return DualList(
                left=self, right=other, operation=lambda x, y: x * y)
        if isinstance(other, numbers.Number):
            return SingleList(a_list=self, operation=lambda x: x * other)
        raise Exception("__mul__ operation only supported for other "
                        "RangedLists and numerical Values")

    def __div__(self, other):
        """
        Support for new_list = list1 / list2

        Applied the division operator over this and other to create a new list

        The values of the new list are created on the fly so any changes to\
        the original lists are reflected.

        :param other: another list
        :type other: AbstractList
        :return: new list
        :rtype AbstractList
        """
        if isinstance(other, AbstractList):
            return DualList(
                left=self, right=other, operation=lambda x, y: x / y)
        if isinstance(other, numbers.Number):
            if other == 0:
                raise ZeroDivisionError()
            return SingleList(a_list=self, operation=lambda x: x / other)
        raise Exception("__div__ operation only supported for other "
                        "RangedLists and numerical Values")

    def __floordiv__(self, other):
        """
        Support for new_list = list1 // list2

        Applied the floor division operator over this and other

        :param other: another list
        :type other: AbstractList
        :return: new list
        :rtype AbstractList
        """
        if isinstance(other, AbstractList):
            return DualList(
                left=self, right=other, operation=lambda x, y: x // y)
        if isinstance(other, numbers.Number):
            if other == 0:
                raise ZeroDivisionError()
            return SingleList(a_list=self, operation=lambda x: x // other)
        raise Exception("__floordiv__ operation only supported for other "
                        "RangedLists and numerical Values")

    def apply_operation(self, operation):
        """ Applies a function on the list to create a new one

        The values of the new list are created on the fly so any changes to
        the original lists are reflected.

        :param operation: \
            A function that can be applied over the individual values to\
            create new ones.
        :return: new list
        :rtype AbstractList
        """
        return SingleList(a_list=self, operation=operation)


@add_metaclass(AbstractBase)
class SingleList(AbstractList):
    """ A List that performs an operation on the elements of another list
    """

    def __init__(self, a_list, operation, key=None):
        """

        :param a_list: The list to perform the operation on
        :param operation:\
            A function which takes a single value and returns the result of\
            the operation on that value
        :param key: The dict key this list covers.
            This is used only for better Exception messages
        """
        AbstractList.__init__(self, size=a_list._size, key=key)
        self._a_list = a_list
        self._operation = operation

    @overrides(AbstractList.range_based)
    def range_based(self):
        return self._a_list.range_based()

    @overrides(AbstractList.get_value_by_id)
    def get_value_by_id(self, id):  # @ReservedAssignment
        return self._operation(self._a_list.get_value_by_id(id))

<<<<<<< HEAD
    def get_single_value_by_slice(self, slice_start, slice_stop):
        return self._operation(self._a_list.get_single_value_by_slice(
            slice_start, slice_stop))

    def get_single_value_by_ids(self, ids):
        return self._operation(self._a_list.get_single_value_by_ids(ids))
=======
    @overrides(AbstractList.get_value_by_slice)
    def get_value_by_slice(self, slice_start, slice_stop):
        return self._operation(self._a_list.get_value_by_slice(
            slice_start, slice_stop))

    @overrides(AbstractList.get_value_by_ids)
    def get_value_by_ids(self, ids):
        return self._operation(self._a_list.get_value_by_ids(ids))
>>>>>>> 69f95a0a

    @overrides(AbstractList.iter_ranges)
    def iter_ranges(self):
        for (start, stop, value) in self._a_list.iter_ranges():
            yield (start, stop, self._operation(value))

    @overrides(AbstractList.get_default)
    def get_default(self):
        return self._operation(self._a_list.get_default())

    @overrides(AbstractList.iter_ranges_by_slice)
    def iter_ranges_by_slice(self, slice_start, slice_stop):
        for (start, stop, value) in \
                self._a_list.iter_ranges_by_slice(slice_start, slice_stop):
            yield (start, stop, self._operation(value))


@add_metaclass(AbstractBase)
class DualList(AbstractList):
    """ A list which combines two other lists with an operation.
    """

    def __init__(self, left, right, operation, key=None):
        """

        :param left: The first list to combine
        :param right: The second list to combine
        :param operation:\
            The operation to perform as a function that takes two values and\
            returns the result of the operation
        :param key:\
            The dict key this list covers.
            This is used only for better Exception messages
        """
        if left._size != right._size:
            raise Exception("Two list must have the same size")
        AbstractList.__init__(self, size=left._size, key=key)
        self._left = left
        self._right = right
        self._operation = operation

    @overrides(AbstractList.range_based)
    def range_based(self):
        return self._left.range_based() and self._right.range_based()

    @overrides(AbstractList.get_value_by_id)
    def get_value_by_id(self, id):  # @ReservedAssignment
        return self._operation(
            self._left.get_value_by_id(id), self._right.get_value_by_id(id))

<<<<<<< HEAD
    def get_single_value_by_slice(self, slice_start, slice_stop):
=======
    @overrides(AbstractList.get_value_by_slice)
    def get_value_by_slice(self, slice_start, slice_stop):
>>>>>>> 69f95a0a
        return self._operation(
            self._left.get_single_value_by_slice(slice_start, slice_stop),
            self._right.get_single_value_by_slice(slice_start, slice_stop))

<<<<<<< HEAD
    def get_single_value_by_ids(self, ids):
=======
    @overrides(AbstractList.get_value_by_ids)
    def get_value_by_ids(self, ids):
>>>>>>> 69f95a0a
        return self._operation(
            self._left.get_single_value_by_ids(ids),
            self._right.get_single_value_by_ids(ids))

    @overrides(AbstractList.iter_by_slice)
    def iter_by_slice(self, slice_start, slice_stop):
<<<<<<< HEAD
        """
        Fast NOT update safe iterator of all elements in the slice

        Note: Duplicate/Repeated elements are yielded for each id

        :return: yields each element one by one
        """
=======
>>>>>>> 69f95a0a
        slice_start, slice_stop = self._check_slice_in_range(
            slice_start, slice_stop)
        if self._left.range_based():
            if self._right.range_based():

                # Both lists are range based
                for (start, stop, value) in \
                        self.iter_ranges_by_slice(slice_start, slice_stop):
                    for _ in range(start, stop):
                        yield value
            else:

                # Left list is range based, right is not
                left_iter = self._left.iter_ranges_by_slice(
                    slice_start, slice_stop)
                right_iter = self._right.iter_by_slice(slice_start, slice_stop)
                for (start, stop, left_value) in left_iter:
                    for _ in range(start, stop):
                        yield self._operation(left_value, right_iter.next())
        else:
            if self._right.range_based():

                # Right list is range based left is not
                left_iter = self._left.iter_by_slice(
                    slice_start, slice_stop)
                right_iter = self._right.iter_ranges_by_slice(
                    slice_start, slice_stop)
                for (start, stop, right_value) in right_iter:
                    for _ in range(start, stop):
                        yield self._operation(left_iter.next(), right_value)
            else:

                # Neither list is range based
                left_iter = self._left.iter_by_slice(slice_start, slice_stop)
                right_iter = self._right.iter_by_slice(slice_start, slice_stop)
                while True:
                    yield self._operation(left_iter.next(), right_iter.next())

    @overrides(AbstractList.iter_ranges)
    def iter_ranges(self):
        left_iter = self._left.iter_ranges()
        right_iter = self._right.iter_ranges()
        return self._merge_ranges(left_iter, right_iter)

    @overrides(AbstractList.iter_ranges_by_slice)
    def iter_ranges_by_slice(self, slice_start, slice_stop):
        left_iter = self._left.iter_ranges_by_slice(slice_start, slice_stop)
        right_iter = self._right.iter_ranges_by_slice(slice_start, slice_stop)
        return self._merge_ranges(left_iter, right_iter)

    def _merge_ranges(self, left_iter, right_iter):
        (left_start, left_stop, left_value) = left_iter.next()
        (right_start, right_stop, right_value) = right_iter.next()
        while True:
            yield (max(left_start, right_start),
                   min(left_stop, right_stop),
                   self._operation(left_value, right_value))
            if left_stop < right_stop:
                (left_start, left_stop, left_value) = left_iter.next()
            elif left_stop > right_stop:
                (right_start, right_stop, right_value) = right_iter.next()
            else:
                (left_start, left_stop, left_value) = left_iter.next()
                (right_start, right_stop, right_value) = right_iter.next()

    @overrides(AbstractList.get_default)
    def get_default(self):
        return self._operation(
            self._left.get_default(), self._right.get_default())<|MERGE_RESOLUTION|>--- conflicted
+++ resolved
@@ -10,10 +10,9 @@
 
 @add_metaclass(AbstractBase)
 class AbstractList(AbstractSized):
-    """
-    A ranged implementation of list.
-
-    Functions that change the size of the list are NOT Supported.
+    """ A ranged implementation of list.
+
+    Functions that change the size of the list are NOT Supported.\
     These include
         __setitem__ where key >= len
         __delitem__
@@ -23,43 +22,44 @@
         pop
         remove
 
-    Function that manipulate the list based on values are not supported.
+    Function that manipulate the list based on values are not supported.\
     These include
         reverse, __reversed__
         sort
 
-    In the current version the ids are zero base consecutive numbers so there\
-    is no difference between value based ids and index based ids\
-    but this could change in the future
+    In the current version the IDs are zero base consecutive numbers so there\
+    is no difference between value-based IDs and index-based IDs\
+    but this could change in the future.
     """
+    __slots__ = [
+        "_key"]
 
     def __init__(self, size, key=None):
         """ Constructor for a ranged list.
 
         :param size: Fixed length of the list
         :param key: The dict key this list covers.\
-        This is used only for better Exception messages
-        """
-        AbstractSized.__init__(self, size)
+            This is used only for better Exception messages
+        """
+        super(AbstractList, self).__init__(size)
         self._key = key
 
     @abstractmethod
     def range_based(self):
-        """
-        Shows if the list is suited to deal with ranges or not.
+        """ Shows if the list is suited to deal with ranges or not.
 
         All list must implement all the range functions, \
         but there are times when using ranges will probably be slower than \
-        using individual values.
+        using individual values.\
         For example the individual values may be stored in a list in which \
         case the ranges are created on demand.
 
         :return: True if and only if Ranged based calls are recommended.
         """
+        pass
 
     def __len__(self):
-        """
-        Size of the list, irrespective of actual values
+        """ Size of the list, irrespective of actual values
 
         :return: the initial and Fixed size of the list
         """
@@ -84,8 +84,8 @@
         or one of the iter_ranges methods
 
         :return: Value shared by all elements in the list
-        :raises MultipleValuesException If even one elements has a different\
-            value
+        :raises MultipleValuesException: \
+            If even one elements has a different value
         """
         # This is not elegant code but as the ranges could be created on the
         # fly the best way.
@@ -107,13 +107,13 @@
 
     @abstractmethod
     def get_value_by_id(self, id):  # @ReservedAssignment
-        """
-        Returns the value for one item in the list
-
-        :param id: One of the ids of an element in the list
+        """ Returns the value for one item in the list
+
+        :param id: One of the IDs of an element in the list
         :type id: int
         :return: The value of that element
         """
+        pass
 
     @abstractmethod
     def get_single_value_by_slice(self, slice_start, slice_stop):
@@ -124,16 +124,13 @@
         or one of the iter_ranges methods
 
         :return: Value shared by all elements in the slice
-        :raises MultipleValuesException If even one elements has a different\
-            value.
+        :raises MultipleValuesException: If even one elements has a different\
+            value. \
             Not thrown if elements outside of the slice have a different value
         """
-<<<<<<< HEAD
-=======
 
     def __getslice__(self, start, stop):
         return list(self.iter_by_slice(start, stop))
->>>>>>> 69f95a0a
 
     @abstractmethod
     def get_single_value_by_ids(self, ids):
@@ -143,12 +140,13 @@
         For multiple values use for x in list, iter(list) or list.iter,\
         or one of the iter_ranges methods
 
-        :return: Value shared by all elements with these ids
-        :raises MultipleValuesException If even one elements has a different\
-            value.
-            Not thrown if elements outside of the ids have a different value,\
-            even if these elements are between the ones pointed to by ids
-        """
+        :return: Value shared by all elements with these IDs
+        :raises MultipleValuesException: If even one elements has a different\
+            value. \
+            Not thrown if elements outside of the IDs have a different value,\
+            even if these elements are between the ones pointed to by IDs
+        """
+        pass
 
     def __getitem__(self, selector):
         """
@@ -193,13 +191,13 @@
         yield self.get_value_by_id(id)
 
     def iter_by_ids(self, ids):
-        """
-        Fast not update safe iterator by collection of ids
-
-        Note: Duplicate/Repeated elements are yielded for each id
-
-        :param ids: Ids
-        :return: yields the elements pointed to by ids
+        """ Fast not update safe iterator by collection of IDs
+
+        .. note::
+            Duplicate/Repeated elements are yielded for each ID
+
+        :param ids: IDs
+        :return: yields the elements pointed to by IDs
         """
         ranges = self.iter_ranges()
         (_, stop, value) = ranges.next()
@@ -217,10 +215,10 @@
             yield value
 
     def iter(self):
-        """
-        Update safe iterator of all elements
-
-        Note: Duplicate/Repeated elements are yielded for each id
+        """ Update safe iterator of all elements
+
+        .. note::
+            Duplicate/Repeated elements are yielded for each ID
 
         :return: yields each element one by one
         """
@@ -228,10 +226,10 @@
             yield self.get_value_by_id(id_value)
 
     def __iter__(self):
-        """
-        Fast NOT update safe iterator of all elements
-
-        Note: Duplicate/Repeated elements are yielded for each id
+        """ Fast NOT update safe iterator of all elements
+
+        .. note::
+            Duplicate/Repeated elements are yielded for each ID
 
         :return: yields each element one by one
         """
@@ -244,10 +242,10 @@
                 yield self.get_value_by_id(id_value)
 
     def iter_by_slice(self, slice_start, slice_stop):
-        """
-        Fast NOT update safe iterator of all elements in the slice
-
-        Note: Duplicate/Repeated elements are yielded for each id
+        """ Fast NOT update safe iterator of all elements in the slice
+
+        .. note::
+            Duplicate/Repeated elements are yielded for each ID
 
         :return: yields each element one by one
         """
@@ -311,21 +309,18 @@
         return False
 
     def count(self, x):
-        """
-        Counts the number of elements in the list with value x
+        """ Counts the number of elements in the list with value x
 
         :param x:
         :return:
         """
-        result = 0
-        for (start, stop, value) in self.iter_ranges():
-            if value == x:
-                result = result + stop - start
-        return result
+        return sum(
+            stop - start
+            for (start, stop, value) in self.iter_ranges()
+            if value == x)
 
     def index(self, x):
-        """
-        Finds the first id of the first element in the list with value x
+        """ Finds the first id of the first element in the list with value x
 
         :param x:
         :return:
@@ -333,21 +328,23 @@
         for (start, _, value) in self.iter_ranges():
             if value == x:
                 return start
-        raise ValueError("{} is not in list".format(x))
+        else:
+            raise ValueError("{} is not in list".format(x))
 
     @abstractmethod
     def iter_ranges(self):
-        """
-        Fast NOT update safe iterator of the ranges
+        """ Fast NOT update safe iterator of the ranges
 
         :return: yields each range one by one
         """
+        pass
 
     def iter_ranges_by_id(self, id):  # @ReservedAssignment
         """
-        iterator of the range for this id
-
-        Note: The start and stop of the range will be reduced to just the id
+        iterator of the range for this ID
+
+        .. note::
+            The start and stop of the range will be reduced to just the ID
 
         This method purpose is so one a control method can select\
         which iterator to use
@@ -369,23 +366,17 @@
             The start and stop of the range will be reduced to just the\
             IDs inside the slice
 
-<<<<<<< HEAD
-         :return: yields each range one by one
-         """
-=======
         :return: yields each range one by one
         """
->>>>>>> 69f95a0a
 
     def iter_ranges_by_ids(self, ids):
-        """
-        Fast NOT update safe iterator of the ranges covered by these ids
-
-        For consecutive ids where the elements have the same value a single\
+        """ Fast NOT update safe iterator of the ranges covered by these IDs
+
+        For consecutive IDs where the elements have the same value a single\
         range may be yielded
 
-        Note: The start and stop of the range will be reduced to just the\
-        ids
+        .. note::
+            The start and stop of the range will be reduced to just the IDs
 
         :return: yields each range one by one
         """
@@ -414,17 +405,16 @@
 
     @abstractmethod
     def get_default(self):
-        """
-        Gets the default value of the list.
+        """ Gets the default value of the list.
 
         Just in case we later allow to increase the number of elements
 
         :return: Default value
         """
+        pass
 
     def __add__(self, other):
-        """
-        Support for new_list = list1 + list2
+        """ Support for new_list = list1 + list2
 
         Applied the add operator over this and other to create a new list
 
@@ -434,7 +424,7 @@
         :param other: another list
         :type other: AbstractList
         :return: new list
-        :rtype AbstractList
+        :rtype: AbstractList
         """
         if isinstance(other, AbstractList):
             return DualList(
@@ -445,8 +435,7 @@
                         "RangedLists and numerical Values")
 
     def __sub__(self, other):
-        """
-        Support for new_list = list1 - list2
+        """ Support for new_list = list1 - list2
 
         Applied the add operator over this and other to create a new list
 
@@ -456,7 +445,7 @@
         :param other: another list
         :type other: AbstractList
         :return: new list
-        :rtype AbstractList
+        :rtype: AbstractList
         """
         if isinstance(other, AbstractList):
             return DualList(
@@ -467,8 +456,7 @@
                         "RangedLists and numerical Values")
 
     def __mul__(self, other):
-        """
-        Support for new_list = list1 * list2
+        """ Support for new_list = list1 * list2
 
         Applied the multiplication operator over this and other
 
@@ -478,7 +466,7 @@
         :param other: another list
         :type other: AbstractList
         :return: new list
-        :rtype AbstractList
+        :rtype: AbstractList
         """
         if isinstance(other, AbstractList):
             return DualList(
@@ -489,8 +477,7 @@
                         "RangedLists and numerical Values")
 
     def __div__(self, other):
-        """
-        Support for new_list = list1 / list2
+        """ Support for new_list = list1 / list2
 
         Applied the division operator over this and other to create a new list
 
@@ -500,7 +487,7 @@
         :param other: another list
         :type other: AbstractList
         :return: new list
-        :rtype AbstractList
+        :rtype: AbstractList
         """
         if isinstance(other, AbstractList):
             return DualList(
@@ -513,15 +500,14 @@
                         "RangedLists and numerical Values")
 
     def __floordiv__(self, other):
-        """
-        Support for new_list = list1 // list2
+        """ Support for new_list = list1 // list2
 
         Applied the floor division operator over this and other
 
         :param other: another list
         :type other: AbstractList
         :return: new list
-        :rtype AbstractList
+        :rtype: AbstractList
         """
         if isinstance(other, AbstractList):
             return DualList(
@@ -536,14 +522,14 @@
     def apply_operation(self, operation):
         """ Applies a function on the list to create a new one
 
-        The values of the new list are created on the fly so any changes to
+        The values of the new list are created on the fly so any changes to\
         the original lists are reflected.
 
         :param operation: \
             A function that can be applied over the individual values to\
             create new ones.
         :return: new list
-        :rtype AbstractList
+        :rtype: AbstractList
         """
         return SingleList(a_list=self, operation=operation)
 
@@ -552,6 +538,8 @@
 class SingleList(AbstractList):
     """ A List that performs an operation on the elements of another list
     """
+    __slots__ = [
+        "_a_list", "_operation"]
 
     def __init__(self, a_list, operation, key=None):
         """
@@ -560,10 +548,10 @@
         :param operation:\
             A function which takes a single value and returns the result of\
             the operation on that value
-        :param key: The dict key this list covers.
+        :param key: The dict key this list covers.\
             This is used only for better Exception messages
         """
-        AbstractList.__init__(self, size=a_list._size, key=key)
+        super(SingleList, self).__init__(size=a_list._size, key=key)
         self._a_list = a_list
         self._operation = operation
 
@@ -575,23 +563,18 @@
     def get_value_by_id(self, id):  # @ReservedAssignment
         return self._operation(self._a_list.get_value_by_id(id))
 
-<<<<<<< HEAD
     def get_single_value_by_slice(self, slice_start, slice_stop):
         return self._operation(self._a_list.get_single_value_by_slice(
-            slice_start, slice_stop))
-
-    def get_single_value_by_ids(self, ids):
-        return self._operation(self._a_list.get_single_value_by_ids(ids))
-=======
     @overrides(AbstractList.get_value_by_slice)
     def get_value_by_slice(self, slice_start, slice_stop):
         return self._operation(self._a_list.get_value_by_slice(
             slice_start, slice_stop))
 
+    def get_single_value_by_ids(self, ids):
+        return self._operation(self._a_list.get_single_value_by_ids(ids))
     @overrides(AbstractList.get_value_by_ids)
     def get_value_by_ids(self, ids):
         return self._operation(self._a_list.get_value_by_ids(ids))
->>>>>>> 69f95a0a
 
     @overrides(AbstractList.iter_ranges)
     def iter_ranges(self):
@@ -613,6 +596,8 @@
 class DualList(AbstractList):
     """ A list which combines two other lists with an operation.
     """
+    __slots__ = [
+        "_left", "_operation", "_right"]
 
     def __init__(self, left, right, operation, key=None):
         """
@@ -623,12 +608,12 @@
             The operation to perform as a function that takes two values and\
             returns the result of the operation
         :param key:\
-            The dict key this list covers.
+            The dict key this list covers.\
             This is used only for better Exception messages
         """
         if left._size != right._size:
             raise Exception("Two list must have the same size")
-        AbstractList.__init__(self, size=left._size, key=key)
+        super(DualList, self).__init__(size=left._size, key=key)
         self._left = left
         self._right = right
         self._operation = operation
@@ -642,38 +627,22 @@
         return self._operation(
             self._left.get_value_by_id(id), self._right.get_value_by_id(id))
 
-<<<<<<< HEAD
     def get_single_value_by_slice(self, slice_start, slice_stop):
-=======
     @overrides(AbstractList.get_value_by_slice)
     def get_value_by_slice(self, slice_start, slice_stop):
->>>>>>> 69f95a0a
         return self._operation(
             self._left.get_single_value_by_slice(slice_start, slice_stop),
             self._right.get_single_value_by_slice(slice_start, slice_stop))
 
-<<<<<<< HEAD
     def get_single_value_by_ids(self, ids):
-=======
     @overrides(AbstractList.get_value_by_ids)
     def get_value_by_ids(self, ids):
->>>>>>> 69f95a0a
         return self._operation(
             self._left.get_single_value_by_ids(ids),
             self._right.get_single_value_by_ids(ids))
 
     @overrides(AbstractList.iter_by_slice)
     def iter_by_slice(self, slice_start, slice_stop):
-<<<<<<< HEAD
-        """
-        Fast NOT update safe iterator of all elements in the slice
-
-        Note: Duplicate/Repeated elements are yielded for each id
-
-        :return: yields each element one by one
-        """
-=======
->>>>>>> 69f95a0a
         slice_start, slice_stop = self._check_slice_in_range(
             slice_start, slice_stop)
         if self._left.range_based():
