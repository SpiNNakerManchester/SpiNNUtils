--- conflicted
+++ resolved
@@ -137,21 +137,12 @@
 
 class MockConfig1(CamelCaseConfigParser):
 
-    @overrides(CamelCaseConfigParser.get)
-    def get(self, section: Any, option: Any) -> str:
+    def get(self, section: str, option: str) -> str:  # type: ignore[override]
         return "debug"
 
-<<<<<<< HEAD
-    @overrides(CamelCaseConfigParser.has_section)
     def has_section(self, section: Any) -> bool:
         return False
 
-    @overrides(CamelCaseConfigParser.has_option)
-=======
-    def has_section(self, section: Any) -> bool:
-        return False
-
->>>>>>> 8f39f579
     def has_option(self, section: Any, option: Any) -> bool:
         return False
 
@@ -163,21 +154,12 @@
 
 class MockConfig2(CamelCaseConfigParser):
 
-    @overrides(CamelCaseConfigParser.get)
-    def get(self, section: Any, option: Any) -> str:
+    def get(self, section: str, option: str) -> str:  # type: ignore[override]
         return "critical"
 
-<<<<<<< HEAD
-    @overrides(CamelCaseConfigParser.has_section)
     def has_section(self, section: Any) -> bool:
         return True
 
-    @overrides(CamelCaseConfigParser.has_option)
-=======
-    def has_section(self, section: Any) -> bool:
-        return True
-
->>>>>>> 8f39f579
     def has_option(self, section: Any, option: Any) -> bool:
         return option == 'warning'
 
