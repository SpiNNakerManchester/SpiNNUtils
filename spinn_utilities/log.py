# Copyright (c) 2017-2019 The University of Manchester
#
# This program is free software: you can redistribute it and/or modify
# it under the terms of the GNU General Public License as published by
# the Free Software Foundation, either version 3 of the License, or
# (at your option) any later version.
#
# This program is distributed in the hope that it will be useful,
# but WITHOUT ANY WARRANTY; without even the implied warranty of
# MERCHANTABILITY or FITNESS FOR A PARTICULAR PURPOSE.  See the
# GNU General Public License for more details.
#
# You should have received a copy of the GNU General Public License
# along with this program.  If not, see <http://www.gnu.org/licenses/>.

import atexit
import logging
import re
import sys
from inspect import getfullargspec
from .log_store import LogStore
from .overrides import overrides

_LEVELS = {
    'debug': logging.DEBUG,
    'info': logging.INFO,
    'warning': logging.WARNING,
    'error': logging.ERROR,
    'critical': logging.CRITICAL,
}


class ConfiguredFilter(object):
    """ Allow a parent logger to filter a child logger.
    """
    __slots__ = [
        "_default_level", "_levels"]

    def __init__(self, conf):
        self._levels = ConfiguredFormatter.construct_logging_parents(conf)
        self._default_level = _LEVELS[conf.get("Logging", "default")]

    def filter(self, record):
        """ Get the level for the deepest parent, and filter appropriately.
        """
        level = ConfiguredFormatter.level_of_deepest_parent(
            self._levels, record.name)

        if level is None:
            return record.levelno >= self._default_level

        return record.levelno >= level


class ConfiguredFormatter(logging.Formatter):
    """ Defines the logging format for the SpiNNaker host software.
    """
    # Precompile this RE; it gets used quite a few times
    __last_component = re.compile(r'\.[^.]+$')

    def __init__(self, conf):
        if conf.get("Logging", "default") == "debug":
            fmt = "%(asctime)-15s %(levelname)s: %(pathname)s: %(message)s"
        else:
            fmt = "%(asctime)-15s %(levelname)s: %(message)s"
        super().__init__(fmt=fmt, datefmt="%Y-%m-%d %H:%M:%S")

    @staticmethod
    def construct_logging_parents(conf):
        """ Create a dictionary of module names and logging levels.
        """

        # Construct the dictionary
        _levels = {}

        if not conf.has_section("Logging"):
            return _levels

        for label, level in _LEVELS.items():
            if conf.has_option("Logging", label):
                modules = [s.strip() for s in
                           conf.get('Logging', label).split(',')]
                if '' not in modules:
                    _levels.update(dict((m, level) for m in modules))
        return _levels

    @staticmethod
    def deepest_parent(parents, child):
        """ Greediest match between child and parent.
        """

        # TODO: this can almost certainly be neater!
        # Repeatedly strip elements off the child until we match an item in
        # parents
        match = child

        while '.' in match and match not in parents:
            match = ConfiguredFormatter.__last_component.sub('', match)

        # If no match then return None, there is no deepest parent
        if match not in parents:
            match = None

        return match

    @staticmethod
    def level_of_deepest_parent(parents, child):
        """ The logging level of the greediest match between child and parent.
        """

        # child = re.sub( r'^pacman103\.', '', child )
        parent = ConfiguredFormatter.deepest_parent(parents.keys(), child)

        if parent is None:
            return None

        return parents[parent]


class _BraceMessage(object):
    """ A message that converts a Python format string to a string
    """
    __slots__ = [
        "args", "fmt", "kwargs"]

    def __init__(self, fmt, args, kwargs):
        self.fmt = fmt
        self.args = args
        self.kwargs = kwargs

    def __str__(self):
        try:
            return str(self.fmt).format(*self.args, **self.kwargs)
        except KeyError:
            try:
                return "KeyError" + str(self.fmt)
            except KeyError:
                return "Double KeyError"
        except IndexError:
            try:
                if self.args or self.kwargs:
                    return "IndexError" + str(self.fmt)
                else:
                    return str(self.fmt)
            except IndexError:
                return "Double IndexError"


class LogLevelTooHighException(Exception):
    """
    An Exception throw when the System tries to log at a level where an
    Exception is a better option.
    """


class FormatAdapter(logging.LoggerAdapter):
    """ An adaptor for logging with messages that uses Python format strings.

    Example::

        log = FormatAdapter(logging.getLogger(__name__))
        log.info("this message has {} inside {}", 123, 'itself')
        # --> INFO: this message has 123 inside itself
    """
    __kill_level = logging.CRITICAL + 1
    __repeat_at_end = logging.WARNING
    __repeat_messages = []
    __write_normal = True
    __log_store = None

    @classmethod
    def set_kill_level(cls, level=None):
        """
        Allow system to change the level at which a log is changed to an
        Exception

        Static so effects all log messages

        :param int level:
            The level to set. The values in :py:mod:`logging` are recommended.
        """
        if level is None:
            cls.__kill_level = logging.CRITICAL + 1
        else:
            cls.__kill_level = level

    @classmethod
    def set_log_store(cls, log_store):
        if not isinstance(log_store, (type(None), LogStore)):
            raise TypeError("log_store must be a LogStore")
        cls.__log_store = log_store

    def __init__(self, logger, extra=None):
        if extra is None:
            extra = {}
        super().__init__(logger, extra)
        self.do_log = logger._log  # pylint: disable=protected-access

    @overrides(logging.LoggerAdapter.log, extend_doc=False)
    def log(self, level, msg, *args, **kwargs):
        """ Delegate a log call to the underlying logger, applying appropriate\
            transformations to allow the log message to be written using\
            Python format string, rather than via `%`-substitutions.
        """
        if level >= FormatAdapter.__kill_level:
            raise LogLevelTooHighException(_BraceMessage(msg, args, kwargs))
        message = _BraceMessage(msg, args, kwargs)
        if self.__log_store:
            try:
                FormatAdapter.__log_store.store_log(level, message.fmt)
            except Exception as ex:
                # Avoid an endless loop of log store errors being logged
                FormatAdapter.__repeat_messages.append(
                    f"Unable to store log messages in database due "
                    f"to {ex}")
                FormatAdapter.__log_store = None
                raise
        else:
            if level >= FormatAdapter.__repeat_at_end:
                FormatAdapter.__repeat_messages.append(message)
        if self.isEnabledFor(level):
            msg, log_kwargs = self.process(msg, kwargs)
            if "exc_info" in kwargs:
                log_kwargs["exc_info"] = kwargs["exc_info"]
            self.do_log(level, message, (), **log_kwargs)

    @overrides(logging.LoggerAdapter.process, extend_doc=False)
    def process(self, msg, kwargs):
        """ Process the logging message and keyword arguments passed in to a\
            logging call to insert contextual information. You can either\
            manipulate the message itself, the keyword arguments or both.\
            Return the message and *kwargs* modified (or not) to suit your\
            needs.
        """
        return msg, {
            key: kwargs[key]
            for key in getfullargspec(self.do_log).args[1:]
            if key in kwargs}

    @classmethod
<<<<<<< HEAD
    def _atexit_handler(cls):
        if cls.__log_store:
            messages = cls.__log_store.retreive_log_messages(
                cls.__repeat_at_end)
            if messages:
                level = logging.getLevelName(cls.__repeat_at_end)
                print(f"\nWARNING: {len(messages)} log messages were "
                      f"generated at level {level} or above.", file=sys.stderr)
=======
    def atexit_handler(cls):
        messages = cls._repeat_log()
        if messages:
            level = logging.getLevelName(cls.__repeat_at_end)
            if cls.__report_file:
                print("\nWARNING: {} log messages were generated at "
                      "level {} or above.".format(len(messages), level),
                      file=sys.stderr)
>>>>>>> 496ce4e7
                print("This may mean that the results are invalid.",
                      file=sys.stderr)
                print(f"You are advised to check the details of these here: "
                      f"{cls.__log_store.get_location()}", file=sys.stderr)
        else:
            messages = cls._repeat_log()
            if messages:
                level = logging.getLevelName(cls.__repeat_at_end)
                print(f"\nThese log messages where generated at level {level} "
                      f"or above", file=sys.stderr)
                for message in messages:
                    print(message, file=sys.stderr)

    @classmethod
    def _repeat_log(cls):
        """ Returns the log of messages to print on exit and \
        *clears that log*.

        .. note::
            Should only be called externally from test code!
        """
        try:
            return cls.__repeat_messages
        finally:
            cls.__repeat_messages = []


atexit.register(FormatAdapter.atexit_handler)<|MERGE_RESOLUTION|>--- conflicted
+++ resolved
@@ -238,8 +238,7 @@
             if key in kwargs}
 
     @classmethod
-<<<<<<< HEAD
-    def _atexit_handler(cls):
+    def atexit_handler(cls):
         if cls.__log_store:
             messages = cls.__log_store.retreive_log_messages(
                 cls.__repeat_at_end)
@@ -247,16 +246,6 @@
                 level = logging.getLevelName(cls.__repeat_at_end)
                 print(f"\nWARNING: {len(messages)} log messages were "
                       f"generated at level {level} or above.", file=sys.stderr)
-=======
-    def atexit_handler(cls):
-        messages = cls._repeat_log()
-        if messages:
-            level = logging.getLevelName(cls.__repeat_at_end)
-            if cls.__report_file:
-                print("\nWARNING: {} log messages were generated at "
-                      "level {} or above.".format(len(messages), level),
-                      file=sys.stderr)
->>>>>>> 496ce4e7
                 print("This may mean that the results are invalid.",
                       file=sys.stderr)
                 print(f"You are advised to check the details of these here: "
