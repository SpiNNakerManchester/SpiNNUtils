# pylint: disable=redefined-builtin
from spinn_utilities.ranged.abstract_list import AbstractList
from spinn_utilities.ranged.multiple_values_exception \
    import MultipleValuesException
from spinn_utilities.helpful_functions import is_singleton


def function_iterator(function, size, ids=None):
    """ Converts a function into an iterator based on size or ids

    This so that the function can be used to create a list as in:
        list(function_iterator(lambda x: x * 2 , 3, ids=[2, 4, 6)


    :param function: A function with one integer paramter that returns a value
    :param size: The number of elements to put in the list. If used the
        function will be called with xrange(size). Ignored if ids provided
    :param ids: A list of ids to call the function for or None to use the size.
    :type ids: list of int
    :return: a list of values
    """
    if ids is None:
        ids = xrange(size)
    for _id in ids:
        yield function(_id)


class RangedList(AbstractList):
    __slots__ = [
        "_default", "_key", "_ranged_based", "_ranges"]

    def __init__(self, size, value, key=None):
        """
        Constructor for a ranged list.

        :param size: Fixed length of the list
        :param value: value to given to all elements in the list
        :param key: The dict key this list covers.\
            This is used only for better Exception messages
        """
        super(RangedList, self).__init__(size=size, key=key)
        if not self.is_list(value, size):
            self._default = value
        self.set_value(value)

    def range_based(self):
        return self._ranged_based

    def get_value_by_id(self, id):  # @ReservedAssignment
        """ Returns the value for one item in the list

        :param id: One of the IDs of an element in the list
        :type id: int
        :return: The value of that element
        """
        self._check_id_in_range(id)

        # If range based, find the range containing the value and return
        if self._ranged_based:
            for (_, stop, value) in self._ranges:
                if id < stop:
                    return value

            # Must never get here because the id is in range
            raise ValueError

        # Non-range-based so just return the value
        return self._ranges[id]

    def get_value_by_slice(self, slice_start, slice_stop):
        """ If possible returns a single value shared by the whole slice list.

         For multiple values use for x in list, iter(list) or list.iter,\
         or one of the iter_ranges methods

         :return: Value shared by all elements in the slice
         :raises MultipleValuesException: \
             If even one elements has a different value.\
             Not thrown if elements outside of the slice have a different value
         """
        slice_start, slice_stop = self._check_slice_in_range(
            slice_start, slice_stop)

        # If the list is formed of ranges...
        if self._ranged_based:
            found_value = False
            result = None

            # Go through the ranges until in range (assumed sorted)
            for (_, stop, value) in self._ranges:

                # If we have found a range in the slice
                if slice_start < stop:

                    # If we have already found a range in the slice, check the
                    # value is the same
                    if found_value and result != value:
                        raise MultipleValuesException(
                            self._key, result, value)

                    # If this is the first range in the slice, store it
                    else:
                        result = value
                        found_value = True

                    # If we have found a range that finishes outside of the
                    # slice, we have done, and can safely return the value
                    if slice_stop <= stop:
                        return value

            # This must be never possible, as the slices must be in range of
            # the list
            raise ValueError

        # A non-range based list just has lots of single values, so check
        # they are all the same within the slice
        result = self._ranges[slice_start]
        for _value in self._ranges[slice_start+1: slice_stop]:
            if result != _value:
                raise MultipleValuesException(self._key, result, _value)
        return result

    def get_value_by_ids(self, ids):
        """ If possible returns a single value shared by all the IDs.

        For multiple values use for x in list, iter(list) or list.iter,\
        or one of the iter_ranges methods

        :return: Value shared by all elements with these IDs
        :raises MultipleValuesException: If one element has a different value.\
            Not thrown if elements outside of the IDs have a different value,\
            even if these elements are between the ones pointed to by IDs
        """

        # Take the first id, and then simply check all the others are the same
        # This works for both range-based and non-range-based
        result = self.get_value_by_id(ids[0])
        for id_value in ids[1:]:
            value = self.get_value_by_id(id_value)
            if result != value:
                raise MultipleValuesException(self._key, result, value)
        return result

    def __iter__(self):
        """ Fast NOT update safe iterator of all elements

        .. note::
            Duplicate/Repeated elements are yielded for each ID

        :return: yields each element one by one
        """
        if self._ranged_based:
            for (start, stop, value) in self._ranges:
                for _ in range(stop - start):
                    yield value
        else:
            for value in self._ranges:
                yield value

    def iter_by_slice(self, slice_start, slice_stop):
        """ Fast NOT update safe iterator of all elements in the slice

        .. note::
            Duplicate/Repeated elements are yielded for each ID

        :return: yields each element one by one
        """
        slice_start, slice_stop = self._check_slice_in_range(
            slice_start, slice_stop)

        # If range based, go through the ranges that intersect the slice
        if self._ranged_based:

            # Find the first range within the slice
            ranges = self.iter_ranges()
            (start, stop, value) = next(ranges)
            while stop < slice_start:
                (start, stop, value) = next(ranges)

            # Continue until outside of the slice
            while start < slice_stop:
                first = max(start, slice_start)
                end_point = min(stop, slice_stop)
                for _ in range(end_point - first):
                    yield value
                (start, stop, value) = next(ranges)

        # If non-range-based, just go through the values
        else:
            for value in self._ranges[slice_start: slice_stop]:
                yield value

    def iter_ranges(self):
        """ Fast NOT update safe iterator of the ranges

        :return: yields each range one by one
        """
        # If range based just yield the ranges
        if self._ranged_based:
            for r in self._ranges:
                yield r

        # If non-range based, build the ranges
        else:
            previous_value = self._ranges[0]
            previous_start = 0
            current_start = 0
            current_value = None
            for start, value in enumerate(self._ranges):
                current_start = start
                current_value = value
                if value != previous_value:
                    yield (previous_start, start, previous_value)
                    previous_start = start
                    previous_value = value
            yield (previous_start, current_start + 1, current_value)

    def iter_ranges_by_slice(self, slice_start, slice_stop):
        """ Fast NOT update safe iterator of the ranges covered by this slice

        .. note::
            The start and stop of the range will be reduced to just the\
            IDs inside the slice

         :return: yields each range one by one
         """
        slice_start, slice_stop = self._check_slice_in_range(
            slice_start, slice_stop)

        # If range-based, go through ranges that intersect the slice
        if self._ranged_based:
            for (start, stop, value) in self._ranges:
                if slice_start < stop:

                    # The range is updated so that the start and stop values
                    # are within the slice requested
                    yield (max(start, slice_start), min(stop, slice_stop),
                           value)
                    if slice_stop <= stop:
                        break

        # If non-range based, just go through the values
        else:
            previous_value = self._ranges[slice_start]
            previous_start = slice_start
            for index, value in \
                    enumerate(self._ranges[slice_start: slice_stop]):
                if value != previous_value:
                    # Index is one ahead so no need for a + 1 here
                    yield (previous_start, slice_start + index, previous_value)
                    previous_start = slice_start + index
                    previous_value = value
            yield (previous_start, slice_stop, previous_value)

    # pylint: disable=unused-argument
    @staticmethod
    def is_list(value, size):  # @UnusedVariable
        """ Determines if the value should be treated as a list

        This method can be extended to add other checks for list in which\
        case as_list must also be extended
        """
        # Assume any iterable is a list
<<<<<<< HEAD
        return not is_singleton(value)
=======
        if callable(value):
            return True
        return hasattr(value, '__iter__')
>>>>>>> cf2f430e

    @staticmethod
    def as_list(value, size, ids=None):
        """ Converts if required the value into a list of a given size

        An exception is raised if value cannot be given size elements

        This method can be extended to add other conversions to list in which\
        case is_list must also be extended

        :param value:
        :return: value as a list
        """
        if callable(value):
            values = list(function_iterator(value, size, ids))
        else:
            values = list(value)
        if len(values) != size:
            raise Exception("The number of values does not equal the size")
        return values

    def set_value(self, value):
        """ Sets ALL elements in the list to this value.

        .. note::
            Does not change the default

        :param value: new value
        """

        # If the value to set is a list, just copy the values
        if self.is_list(value, self._size):
            self._ranges = self.as_list(value, self._size)
            self._ranged_based = False

        # Otherwise store the value directly assuming it is the same value
        # for all items
        else:
            self._ranges = []
            self._ranges.append((0, self._size, value))
            self._ranged_based = True

    def set_value_by_id(self, id, value):  # @ReservedAssignment
        """ Sets the value for a single id to the new value.

        .. note::
            This method only works for a single positive int ID.\
            use set or __set__ for slices, tuples, lists and negative indexes

        :param id: Single id
        :type id: int
        :param value: The value to save
        :type value: anything
        """
        self._check_id_in_range(id)

        # If non-range-based, set the value directly
        if not self._ranged_based:
            self._ranges[id] = value
            return

        # Find the range in which to set the value
        for index, (start, stop, old_value) in enumerate(self._ranges):
            if id < stop:

                # If already set as needed, do nothing
                if value == old_value:
                    return

                # Split the id out of the range
                self._ranges[index] = (id, id + 1, value)

                # Need a new range after the id
                if id + 1 < stop:
                    self._ranges.insert(index + 1, (id + 1, stop, old_value))

                # Need a new range before the id
                if id > start:
                    self._ranges.insert(index, (start, id, old_value))

                # If not at the last range, update the start and stop value of
                # the next range
                if index < len(self._ranges) - 1:
                    if self._ranges[index][2] == self._ranges[index + 1][2]:
                        self._ranges[index] = (
                            self._ranges[index][0],
                            self._ranges[index + 1][1],
                            self._ranges[index + 1][2])
                        self._ranges.pop(index + 1)

                # If not at the first range, update the start and stop value
                # of the first range
                if index > 0:
                    if self._ranges[index][2] == self._ranges[index - 1][2]:
                        self._ranges[index - 1] = (
                            self._ranges[index - 1][0],
                            self._ranges[index][1],
                            self._ranges[index][2])
                        self._ranges.pop(index)

                # We found it so stop
                return

    def set_value_by_slice(self, slice_start, slice_stop, value):
        """ Sets the value for a single range to the new value.

        .. note::
            This method only works for a single positive int ID.\
            Use set or __set__ for slices, tuples, lists and negative indexes

        :param slice_start: Start of the range
        :type slice_start: int
        :param slice_stop: Exclusive end of the range
        :type slice_stop: int
        :param value: The value to save
        :type value: anything
        """
        slice_start, slice_stop = self._check_slice_in_range(
            slice_start, slice_stop)

        # If the value to set is a list, set the values directly
        if self.is_list(value, size=slice_stop - slice_start):
            return self._set_values_list(range(slice_start, slice_stop), value)

        # If non-ranged-based, set the values directly
        if not self._ranged_based:
            for id_value in range(slice_start, slice_stop):
                self._ranges[id_value] = value
            return

        # Skip ranges before start of slice
        index = 0
        while (index < len(self._ranges) - 1 and
               (self._ranges[index][1] <= slice_start)):
            index += 1

        # Strip off start of first range in case needed
        (_start, _stop, old_value) = self._ranges[index]

        # If the slice to set starts after the current range,
        # we may need a new range before the key
        if slice_start > _start:

            # If the values are different, add a new range with the old value
            if value != old_value:
                self._ranges.insert(index, (_start, slice_start, old_value))

                # We have added a value so move on one
                index += 1

                # Change start of old range but leave value for now
                self._ranges[index] = (slice_start, _stop, old_value)
                (_start, _stop, old_value) = self._ranges[index]

            # Existing already has this value so start the slice to set
            # at the start of this range
            else:
                slice_start = _start

        # Merge with next if overlaps with that one
        while slice_stop > _stop:
            (_start, _stop, old_value) = self._ranges.pop(index + 1)
            self._ranges[index] = (slice_start, _stop, old_value)

        # Split off end of merged range if required
        if slice_stop < _stop:
            self._ranges[index] = (slice_start, slice_stop, old_value)
            self._ranges.insert(index+1, (slice_stop, _stop, old_value))

        # merge with previous if same value
        if index > 0 and self._ranges[index-1][2] == value:
            self._ranges[index-1] = (self._ranges[index-1][0], slice_stop,
                                     value)
            self._ranges.pop(index)

        # merge with next if same value
        if index < len(self._ranges) - 1 and self._ranges[index+1][2] == value:
            self._ranges[index] = (self._ranges[index][0],
                                   self._ranges[index + 1][1], value)
            self._ranges.pop(index + 1)

        # set the value in case missed elsewhere
        self._ranges[index] = (self._ranges[index][0],
                               self._ranges[index][1], value)

    def _set_values_list(self, ids, value):
        values = self.as_list(value=value, size=len(ids), ids=ids)
        for id_value, val in zip(ids, values):
            self.set_value_by_id(id_value, val)

    def set_value_by_ids(self, ids, value):
        if self.is_list(value, len(ids)):
            self._set_values_list(ids, value)
        else:
            for id_value in ids:
                self.set_value_by_id(id_value, value)

    def __setitem__(self, id, value):  # @ReservedAssignment
        """ Support for the list[x] == format

        :param id: A single ID, a slice of IDs or a list of IDs
        :param value:
        :return:
        """

        # Handle a slice
        if isinstance(id, slice):
            if id.step is None or id.step == 1:
                self.set_value_by_slice(id.start, id.stop, value)
            else:
                ids = range(*id.indices(len(self)))
                self.set_value_by_ids(ids=ids, value=value)

        # Handle a single int
        elif isinstance(id, int):

            # Handle negative indices
            if id < 0:
                id += len(self)
            self.set_value_by_id(id=id, value=value)

        # Handle a list of ids
        else:
            self.set_value_by_ids(ids=id, value=value)

    def __setslice__(self, start, stop, value):
        self.set_value_by_slice(start, stop, value)

    def get_ranges(self):
        """ Returns a copy of the list of ranges.

        .. note::
            As this is a copy it will not reflect any updates

        :return:
        """
        if self._ranged_based:
            return list(self._ranges)
        return list(self.iter_ranges())

    def set_default(self, default):
        """ Sets the default value

        .. note::
            Does not change the value of any element in the list

        :param default: new default value
        """
        self._default = default

    def get_default(self):
        """ Returns the default value for this list

        :return: Default Value
        """
        try:
            return self._default
        except AttributeError:
            raise Exception("Default value not set.")<|MERGE_RESOLUTION|>--- conflicted
+++ resolved
@@ -261,13 +261,9 @@
         case as_list must also be extended
         """
         # Assume any iterable is a list
-<<<<<<< HEAD
-        return not is_singleton(value)
-=======
         if callable(value):
             return True
-        return hasattr(value, '__iter__')
->>>>>>> cf2f430e
+        return not is_singleton(value)
 
     @staticmethod
     def as_list(value, size, ids=None):
