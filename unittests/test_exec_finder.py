<<<<<<< HEAD
import pytest

from spinn_utilities.exceptions import FailedToFindBinaryException
=======
# Copyright (c) 2017 The University of Manchester
#
# This program is free software: you can redistribute it and/or modify
# it under the terms of the GNU General Public License as published by
# the Free Software Foundation, either version 3 of the License, or
# (at your option) any later version.
#
# This program is distributed in the hope that it will be useful,
# but WITHOUT ANY WARRANTY; without even the implied warranty of
# MERCHANTABILITY or FITNESS FOR A PARTICULAR PURPOSE.  See the
# GNU General Public License for more details.
#
# You should have received a copy of the GNU General Public License
# along with this program.  If not, see <http://www.gnu.org/licenses/>.

>>>>>>> ce0fc704
from spinn_utilities.executable_finder import ExecutableFinder


def test_create_and_config(tmpdir):
    a = tmpdir.mkdir("a")
    b = tmpdir.mkdir("b")
    ef = ExecutableFinder([str(a), str(b)])
    assert ef.binary_paths == "{} : {}".format(a, b)
    c = tmpdir.mkdir("c")
    ef.add_path(str(c))
    assert ef.binary_paths == "{} : {} : {}".format(a, b, c)


def test_find_in_no_places():
    ef = ExecutableFinder([])
    with pytest.raises(FailedToFindBinaryException):
        ef.get_executable_path("abc.aplx")


def test_find_in_one_place(tmpdir):
    ef = ExecutableFinder([str(tmpdir)])
    w = tmpdir.join("abc.aplx")
    w.write("any old content")
    assert ef.get_executable_path("abc.aplx") == str(w)


def test_find_in_two_places(tmpdir):
    a = tmpdir.mkdir("a")
    b = tmpdir.mkdir("b")
    ef = ExecutableFinder([str(a), str(b)])
    w1 = tmpdir.join("a/abc.aplx")
    w1.write("any old content")
    w2 = tmpdir.join("b/abc.aplx")
    w2.write("any old content")
    assert ef.get_executable_path("abc.aplx") == str(w1)
    w1.remove()
    assert ef.get_executable_path("abc.aplx") == str(w2)
    w1.write("any old content")
    assert ef.get_executable_path("abc.aplx") == str(w1)
    w2.remove()
    assert ef.get_executable_path("abc.aplx") == str(w1)
    w1.remove()
    with pytest.raises(FailedToFindBinaryException):
        ef.get_executable_path("abc.aplx")


def test_find_no_duplicates(tmpdir):
    a = tmpdir.mkdir("a")
    b = tmpdir.mkdir("b")
    ef = ExecutableFinder([str(a), str(b)])
    assert ef.binary_paths == "{} : {}".format(a, b)
    ef.add_path(str(a))
    ef.add_path(str(a))
    ef.add_path(str(b))
    ef.add_path(str(b))
    ef.add_path(str(a))
    ef.add_path(str(a))
    ef.add_path(str(b))
    ef.add_path(str(b))
    assert ef.binary_paths == "{} : {}".format(a, b)<|MERGE_RESOLUTION|>--- conflicted
+++ resolved
@@ -1,8 +1,3 @@
-<<<<<<< HEAD
-import pytest
-
-from spinn_utilities.exceptions import FailedToFindBinaryException
-=======
 # Copyright (c) 2017 The University of Manchester
 #
 # This program is free software: you can redistribute it and/or modify
@@ -18,7 +13,6 @@
 # You should have received a copy of the GNU General Public License
 # along with this program.  If not, see <http://www.gnu.org/licenses/>.
 
->>>>>>> ce0fc704
 from spinn_utilities.executable_finder import ExecutableFinder
 
 
@@ -34,8 +28,7 @@
 
 def test_find_in_no_places():
     ef = ExecutableFinder([])
-    with pytest.raises(FailedToFindBinaryException):
-        ef.get_executable_path("abc.aplx")
+    assert ef.get_executable_path("abc.aplx") is None
 
 
 def test_find_in_one_place(tmpdir):
@@ -61,8 +54,7 @@
     w2.remove()
     assert ef.get_executable_path("abc.aplx") == str(w1)
     w1.remove()
-    with pytest.raises(FailedToFindBinaryException):
-        ef.get_executable_path("abc.aplx")
+    assert ef.get_executable_path("abc.aplx") is None
 
 
 def test_find_no_duplicates(tmpdir):
