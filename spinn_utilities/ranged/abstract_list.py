--- conflicted
+++ resolved
@@ -12,22 +12,12 @@
 # See the License for the specific language governing permissions and
 # limitations under the License.
 from __future__ import annotations
-<<<<<<< HEAD
 from numbers import Number
+from typing import (
+    Any, Callable, Generic, Iterator, Optional, Sequence, Tuple,
+    TypeGuard, TypeVar, Union, cast)
 import numpy
 from numpy.typing import NDArray
-from typing import (
-    Any, Callable, Generic, Iterator, Optional, Sequence, Tuple,
-    TypeVar, Union, cast)
-from typing_extensions import TypeGuard
-=======
-import numbers
-from typing import (
-    Any, Callable, Generic, Iterator, Optional, Sequence, Tuple,
-    TypeVar, Union, cast)
-import numpy
-from numpy.typing import NDArray
->>>>>>> 2fd5013d
 from typing_extensions import Self, TypeAlias
 from spinn_utilities.abstract_base import AbstractBase, abstractmethod
 from spinn_utilities.overrides import overrides
