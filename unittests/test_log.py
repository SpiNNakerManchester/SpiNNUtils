--- conflicted
+++ resolved
@@ -99,11 +99,7 @@
     assert len(logger._repeat_log()) == 1
 
 
-<<<<<<< HEAD
-class MockConfig1():
-=======
 class MockConfig1(object):
->>>>>>> e65e7d62
 
     def get(self, section, option):
         return "debug"
@@ -117,11 +113,7 @@
     ConfiguredFilter(MockConfig1())
 
 
-<<<<<<< HEAD
-class MockConfig2():
-=======
 class MockConfig2(object):
->>>>>>> e65e7d62
 
     def get(self, section, option):
         return "critical"
