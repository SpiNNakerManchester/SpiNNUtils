--- conflicted
+++ resolved
@@ -32,12 +32,9 @@
         for id in self.ids():  # @ReservedAssignment
             yield ranged_list.get_value_by_id(id=id)
 
-<<<<<<< HEAD
-    def iter_all_values(self, key=None, update_save=False):
-=======
     @overrides(AbstractDict.iter_all_values)
     def iter_all_values(self, key, update_save=False):
->>>>>>> 69f95a0a
+    def iter_all_values(self, key=None, update_save=False):
         if isinstance(key, str):
             if update_save:
                 return self.update_save_iter_all_values(key)
