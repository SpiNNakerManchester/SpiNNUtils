# Copyright (c) 2018-2019 The University of Manchester
#
# This program is free software: you can redistribute it and/or modify
# it under the terms of the GNU General Public License as published by
# the Free Software Foundation, either version 3 of the License, or
# (at your option) any later version.
#
# This program is distributed in the hope that it will be useful,
# but WITHOUT ANY WARRANTY; without even the implied warranty of
# MERCHANTABILITY or FITNESS FOR A PARTICULAR PURPOSE.  See the
# GNU General Public License for more details.
#
# You should have received a copy of the GNU General Public License
# along with this program.  If not, see <http://www.gnu.org/licenses/>.

import os
import yaml
import io
import importlib
import argparse
import sys
from .citation_updater_and_doi_generator import CitationUpdaterAndDoiGenerator

REQUIREMENTS_FILE = "requirements.txt"
C_REQUIREMENTS_FILE = "c_requirements.txt"
CITATION_FILE = "CITATION.cff"
PYPI_TO_IMPORT_FILE = "pypi_to_import"

REFERENCES_YAML_POINTER = "references"
REFERENCE_TYPE = "software"
REFERENCES_AUTHORS_TYPE = "authors"
REFERENCES_TITLE_TYPE = "title"
REFERENCES_VERSION_TYPE = "version"
REFERENCES_DATE_TYPE = "date-released"
REFERENCES_URL_TYPE = "url"
REFERENCES_REPO_TYPE = "repository"
REFERENCES_CONTACT_TYPE = "contact"
REFERENCES_TYPE_TYPE = "type"
REFERENCES_SOFTWARE_TYPE = "software"

CITATION_DOI_TYPE = 'identifier'


class CitationAggregator(object):
    """ Helper class for building a citation file which references all \
        dependencies
    """

    def create_aggregated_citation_file(
            self, module_to_start_at, aggregated_citation_file):
        """ Entrance method for building the aggregated citation file

        :param module_to_start_at:
            the top level module to figure out its citation file for
        :type module_to_start_at: python module
        :param str aggregated_citation_file:
            file name of aggregated citation file
        """

        # get the top citation file to add references to
        top_citation_file_path = os.path.join(os.path.dirname(os.path.dirname(
            os.path.abspath(module_to_start_at.__file__))), CITATION_FILE)
        modules_seen_so_far = set()
        modules_seen_so_far.add("")  # Make sure the empty entry is absent
        with open(top_citation_file_path) as stream:
            top_citation_file = yaml.safe_load(stream)
        top_citation_file[REFERENCES_YAML_POINTER] = list()

        # get the dependency list
        requirements_file_path = os.path.join(
            os.path.dirname(os.path.dirname(os.path.abspath(
                module_to_start_at.__file__))), REQUIREMENTS_FILE)
        c_requirements_file_path = os.path.join(
            os.path.dirname(os.path.dirname(os.path.abspath(
                module_to_start_at.__file__))), C_REQUIREMENTS_FILE)

        # attempt to get python PYPI to import command map
        pypi_to_import_map_file = os.path.join(
            os.path.dirname(os.path.dirname(os.path.abspath(
                module_to_start_at.__file__))),
            PYPI_TO_IMPORT_FILE)
        pypi_to_import_map = None
        if os.path.isfile(pypi_to_import_map_file):
            pypi_to_import_map = self._read_pypi_import_map(
                pypi_to_import_map_file)

        if os.path.isfile(requirements_file_path):
            with open(requirements_file_path) as r_file:
                for line in r_file:
                    module = line.strip()
                    if module.startswith("#"):
                        continue
                    if module not in modules_seen_so_far:
                        import_name = pypi_to_import_map.get(module, module)
                        #  pylint: disable=broad-except
                        try:
                            imported_module = importlib.import_module(
                                import_name)
                            self._handle_python_dependency(
                                top_citation_file, imported_module,
                                modules_seen_so_far,
                                pypi_to_import_map[module])
                        except Exception as e:  # pragma: no cover
                            print("Error handling python dependency {}: {}"
                                  .format(module, str(e)))

        if os.path.isfile(c_requirements_file_path):
            with open(c_requirements_file_path) as r_file:
                for line in r_file:
                    module = line.strip()
                    if module.startswith("#"):
                        continue
                    if module not in modules_seen_so_far:
                        self._handle_c_dependency(
                            top_citation_file, module, modules_seen_so_far)

        # write citation file with updated fields
        with io.open(
                aggregated_citation_file, 'w', encoding='utf8') as outfile:
            yaml.dump(top_citation_file, outfile, default_flow_style=False,
                      allow_unicode=True)

    @staticmethod
    def _read_pypi_import_map(aggregated_citation_file):
        """ Read the PYPI to import name map

        :param str aggregated_citation_file: path to the PYPI map file
        :return: map between PYPI names and import names
<<<<<<< HEAD
        :rtype: dict(str,str)
        """
        pypi_to_import_map = dict()
        with open(aggregated_citation_file, "r") as f:
=======
        :rtype: dict
        """
        pypi_to_import_map = dict()
        with open(aggregated_citation_file) as f:
>>>>>>> 3d92234f
            for line in f:
                [pypi, import_command] = line.split(":")
                pypi_to_import_map[pypi] = import_command.split("\n")[0]
        return pypi_to_import_map

    def _handle_c_dependency(
            self, top_citation_file, module, modules_seen_so_far):
        """ Handle a C code dependency

<<<<<<< HEAD
        :param str top_citation_file: YAML file for the top citation file
        :param str module: module to find
=======
        :param top_citation_file: YAML file for the top citation file
        :param str module: module to find
        :type top_citation_file: YAML file
>>>>>>> 3d92234f
        """
        cleaned_path = self.locate_path_for_c_dependency(module)
        if cleaned_path is not None:
            # process reference
            reference_entry = self._process_reference(
                cleaned_path, None, modules_seen_so_far, module)

            # append to the top citation file
            top_citation_file[REFERENCES_YAML_POINTER].append(
                reference_entry)
            self._search_for_other_c_references(
                reference_entry, cleaned_path, modules_seen_so_far)
        else:
            print("Could not find C dependency {}".format(module))

    @staticmethod
    def locate_path_for_c_dependency(true_software_name):
        """
        :param str true_software_name:
        :rtype: str or None
        """
        environment_path_variable = os.environ.get('PATH')
        if environment_path_variable is not None:
            software_paths = environment_path_variable.split(":")
            for software_path in software_paths:
                # clear path to have repository name at end
                last_version = None
                cleaned_path = software_path
                while ((cleaned_path != last_version) and (
                        not (cleaned_path.split(os.sep)[-1] ==
                             true_software_name))):
                    last_version = cleaned_path
                    cleaned_path = os.path.dirname(cleaned_path)

                if cleaned_path != last_version:
                    return cleaned_path
        return None

    def _search_for_other_c_references(
            self, reference_entry, software_path, modules_seen_so_far):
        """ Go though the top level path and tries to locate other cff \
            files that need to be added to the references pile

<<<<<<< HEAD
        :param dict(str,list(str)) reference_entry:
            The reference entry to add new dependencies as references for.
        :param str software_path: the path to search in
        :param set(str) modules_seen_so_far:
=======
        :param reference_entry:
            The reference entry to add new dependencies as references for.
        :param software_path: the path to search in
>>>>>>> 3d92234f
        """
        for possible_extra_citation_file in os.listdir(software_path):
            if possible_extra_citation_file.endswith(".cff"):
                dependency_reference_entry = \
                    self._read_and_process_reference_entry(
                        os.path.join(software_path,
                                     possible_extra_citation_file))
                reference_entry[REFERENCES_YAML_POINTER] = list()
                reference_entry[REFERENCES_YAML_POINTER].append(
                    dependency_reference_entry)
                modules_seen_so_far.add(
                    possible_extra_citation_file.split(".")[0])

    def _handle_python_dependency(
            self, top_citation_file, imported_module, modules_seen_so_far,
            module_name):
        """ Handle a python dependency

        :param dict(str,list(str)) top_citation_file:
            YAML file for the top citation file
        :param imported_module: the actual imported module
        :type imported_module: ModuleType
<<<<<<< HEAD
        :param set(str) modules_seen_so_far:
=======
        :param modules_seen_so_far:
>>>>>>> 3d92234f
            list of names of dependencies already processed
        :param str module_name:
            the name of this module to consider as a dependency
        """
        # get modules citation file
        citation_level_dir = os.path.abspath(imported_module.__file__)
        m_path = module_name.replace(".", os.sep)
        last_citation_level_dir = None
        while (not citation_level_dir.endswith(m_path) and
               last_citation_level_dir != citation_level_dir):
            last_citation_level_dir = citation_level_dir
            citation_level_dir = os.path.dirname(citation_level_dir)
        if citation_level_dir == last_citation_level_dir:  # pragma: no cover
            raise Exception("Folder for module {} not found".format(
                module_name))

        # get the reference data for the reference
        reference_entry = self._process_reference(
            citation_level_dir, imported_module, modules_seen_so_far,
            module_name)

        if reference_entry is not None:
            # append to the top citation file
            top_citation_file[REFERENCES_YAML_POINTER].append(reference_entry)

    def _process_reference(
            self, citation_level_dir, imported_module, modules_seen_so_far,
            module_name):
        """ Take a module level and tries to locate and process a citation file

        :param str citation_level_dir:
<<<<<<< HEAD
            the expected level where the ``CITATION.cff`` should be
        :param imported_module: the module after being imported
        :type imported_module: python module
        :param set(str) modules_seen_so_far:
            list of dependencies already processed
        :return: the reference entry in json format
=======
            the expected level where the CITATION.cff should be
        :param imported_module: the module after being imported
        :type imported_module: python module
        :param modules_seen_so_far: list of dependencies already processed
        :type modules_seen_so_far: list
        :return: the reference entry in JSON format
>>>>>>> 3d92234f
        :rtype: dict
        """

        # if it exists, add it as a reference to the top one
        if os.path.isfile(os.path.join(citation_level_dir, CITATION_FILE)):
            reference_entry = self._read_and_process_reference_entry(
                os.path.join(citation_level_dir, CITATION_FILE))

        # check that the file isn't one above (not installed, but developer
        # mode)
        elif os.path.isfile(os.path.join(os.path.dirname(
                os.path.abspath(citation_level_dir)), CITATION_FILE)):
            reference_entry = self._read_and_process_reference_entry(
                os.path.join(os.path.dirname(
                    os.path.abspath(citation_level_dir)), CITATION_FILE))

        # if no citation file exists, do an attempt to find a version to build
        # from
        else:
            # one from version
            reference_entry = self._try_to_find_version(
                imported_module, module_name)

        modules_seen_so_far.add(imported_module)
        return reference_entry

    @staticmethod
    def _try_to_find_version(imported_module, module_name):
        """ Try to locate a version file or version data to auto-generate \
            minimal citation data.

        :param imported_module:
            the module currently trying to find the version of
        :type imported_module: python module
        :return: reference entry for this python module
        :rtype: dict
        """
        reference_entry = dict()
        reference_entry[REFERENCES_TYPE_TYPE] = REFERENCES_SOFTWARE_TYPE
        reference_entry[REFERENCES_TITLE_TYPE] = module_name
        if (hasattr(imported_module, "__version_day__") and
                hasattr(imported_module, "__version_month__") and
                hasattr(imported_module, "__version_year__")):
            reference_entry[REFERENCES_DATE_TYPE] = \
                CitationUpdaterAndDoiGenerator.\
                convert_text_date_to_date(
                    version_day=imported_module.__version_day__,
                    version_month=imported_module.__version_month__,
                    version_year=imported_module.__version_year__)
        if hasattr(imported_module, "__version__"):
            reference_entry[REFERENCES_VERSION_TYPE] = \
                imported_module.__version__
        elif hasattr(imported_module, "version"):
            reference_entry[REFERENCES_VERSION_TYPE] = \
                imported_module.version
        elif hasattr(imported_module, "_version"):
            reference_entry[REFERENCES_VERSION_TYPE] = \
                imported_module._version
        return reference_entry

    @staticmethod
    def _read_and_process_reference_entry(dependency_citation_file_path):
        """ Read a ``CITATION.cff`` and makes it a reference for a higher \
            level citation file.

        :param str dependency_citation_file_path: path to a CITATION.cff file
        :return: reference entry for the higher level citation.cff
        :rtype: dict
        """
        reference_entry = dict()

        with open(dependency_citation_file_path, 'r') as stream:
            dependency_citation_file = yaml.safe_load(stream)

            reference_entry[REFERENCES_TYPE_TYPE] = REFERENCES_SOFTWARE_TYPE
            reference_entry[REFERENCES_AUTHORS_TYPE] = \
                dependency_citation_file[REFERENCES_AUTHORS_TYPE]
            reference_entry[REFERENCES_TITLE_TYPE] = \
                dependency_citation_file[REFERENCES_TITLE_TYPE]
            reference_entry[REFERENCES_CONTACT_TYPE] = \
                dependency_citation_file[REFERENCES_CONTACT_TYPE]
            reference_entry[REFERENCES_VERSION_TYPE] = \
                dependency_citation_file[REFERENCES_VERSION_TYPE]
            reference_entry[REFERENCES_DATE_TYPE] = \
                dependency_citation_file[REFERENCES_DATE_TYPE]
            reference_entry[REFERENCES_URL_TYPE] = \
                dependency_citation_file[REFERENCES_URL_TYPE]
            reference_entry[REFERENCES_REPO_TYPE] = \
                dependency_citation_file[REFERENCES_REPO_TYPE]
        return reference_entry


def generate_aggregate(arguments=None):
    """ Command-line tool to generate a single ``citation.cff`` from others.

    :param list(str) arguments: Command line arguments.

        * ``--output_path``: \
            Where to write the aggregate file
        * ``--top_module``: \
            The module to start aggregating the citation.cffs from
        * ``--doi_title``: \
            The title of the DOI
        * ``--zenodo_access_token``: \
            The access token for Zenodo
        * ``--tools_doi``: \
            The DOI of the tools
    """
    parser = argparse.ArgumentParser(description="Aggregate Citations")
    parser.add_argument("output_path", help="The file to store the result in")
    parser.add_argument("top_module", help="The module to start with")
    parser.add_argument("--create_doi", action="store_true",
                        help="Create a DOI from the resulting citation"
                             " on Zenodo")
    parser.add_argument("--publish_doi", action="store_true",
                        help="Publish the DOI created")
    parser.add_argument("--doi_title",
                        help="The title to give the created DOI")
    parser.add_argument("--previous_doi",
                        help="The DOI this is a newer version of")
    parser.add_argument("--zenodo_access_token",
                        help="Access token for Zenodo")

    args = parser.parse_args(arguments)
    error = False
    if args.create_doi:  # pragma: no cover
        if not args.doi_title:
            print("--doi_title required when creating a DOI")
            error = True
        if not args.previous_doi:
            print("--previous_doi required when creating a DOI")
            error = True
        if not args.zenodo_access_token:
            print("--zenodo_access_token required when creating a DOI")
            error = True
    if args.publish_doi and not args.create_doi:  # pragma: no cover
        print("Cannot publish DOI without creating one")
        error = True
    if error:  # pragma: no cover
        parser.print_usage()
        sys.exit()

    top_module = importlib.import_module(args.top_module)

    citation_aggregator = CitationAggregator()
    citation_aggregator.create_aggregated_citation_file(
        top_module, args.output_path)
    citation_updater_and_dio_generator = CitationUpdaterAndDoiGenerator()
    citation_updater_and_dio_generator.update_citation_file_and_create_doi(
        citation_file_path=args.output_path,
        doi_title=args.doi_title,
        create_doi=args.create_doi, publish_doi=args.publish_doi,
        previous_doi=args.previous_doi,
        zenodo_access_token=args.zenodo_access_token,
        module_path=os.path.dirname(top_module.__path__[0]))


if __name__ == "__main__":
    generate_aggregate()  # pragma: no cover<|MERGE_RESOLUTION|>--- conflicted
+++ resolved
@@ -126,17 +126,10 @@
 
         :param str aggregated_citation_file: path to the PYPI map file
         :return: map between PYPI names and import names
-<<<<<<< HEAD
         :rtype: dict(str,str)
-        """
-        pypi_to_import_map = dict()
-        with open(aggregated_citation_file, "r") as f:
-=======
-        :rtype: dict
         """
         pypi_to_import_map = dict()
         with open(aggregated_citation_file) as f:
->>>>>>> 3d92234f
             for line in f:
                 [pypi, import_command] = line.split(":")
                 pypi_to_import_map[pypi] = import_command.split("\n")[0]
@@ -146,14 +139,9 @@
             self, top_citation_file, module, modules_seen_so_far):
         """ Handle a C code dependency
 
-<<<<<<< HEAD
         :param str top_citation_file: YAML file for the top citation file
         :param str module: module to find
-=======
-        :param top_citation_file: YAML file for the top citation file
-        :param str module: module to find
-        :type top_citation_file: YAML file
->>>>>>> 3d92234f
+        :param set(str) modules_seen_so_far:
         """
         cleaned_path = self.locate_path_for_c_dependency(module)
         if cleaned_path is not None:
@@ -197,16 +185,10 @@
         """ Go though the top level path and tries to locate other cff \
             files that need to be added to the references pile
 
-<<<<<<< HEAD
         :param dict(str,list(str)) reference_entry:
             The reference entry to add new dependencies as references for.
         :param str software_path: the path to search in
         :param set(str) modules_seen_so_far:
-=======
-        :param reference_entry:
-            The reference entry to add new dependencies as references for.
-        :param software_path: the path to search in
->>>>>>> 3d92234f
         """
         for possible_extra_citation_file in os.listdir(software_path):
             if possible_extra_citation_file.endswith(".cff"):
@@ -229,11 +211,7 @@
             YAML file for the top citation file
         :param imported_module: the actual imported module
         :type imported_module: ModuleType
-<<<<<<< HEAD
         :param set(str) modules_seen_so_far:
-=======
-        :param modules_seen_so_far:
->>>>>>> 3d92234f
             list of names of dependencies already processed
         :param str module_name:
             the name of this module to consider as a dependency
@@ -265,21 +243,12 @@
         """ Take a module level and tries to locate and process a citation file
 
         :param str citation_level_dir:
-<<<<<<< HEAD
             the expected level where the ``CITATION.cff`` should be
         :param imported_module: the module after being imported
         :type imported_module: python module
         :param set(str) modules_seen_so_far:
             list of dependencies already processed
-        :return: the reference entry in json format
-=======
-            the expected level where the CITATION.cff should be
-        :param imported_module: the module after being imported
-        :type imported_module: python module
-        :param modules_seen_so_far: list of dependencies already processed
-        :type modules_seen_so_far: list
         :return: the reference entry in JSON format
->>>>>>> 3d92234f
         :rtype: dict
         """
 
