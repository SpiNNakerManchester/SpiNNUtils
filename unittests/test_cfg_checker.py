--- conflicted
+++ resolved
@@ -18,10 +18,7 @@
 
 import spinn_utilities
 from spinn_utilities.configs.config_checker import ConfigChecker
-<<<<<<< HEAD
-=======
 from spinn_utilities.configs.config_documentor import ConfigDocumentor
->>>>>>> 13c0d937
 from spinn_utilities.config_setup import unittest_setup
 
 
@@ -32,9 +29,6 @@
 
     def test_config_checks(self) -> None:
         spinn_utilities_dir = [spinn_utilities.__path__[0]]
-<<<<<<< HEAD
-        ConfigChecker(spinn_utilities_dir).check()
-=======
         ConfigChecker(spinn_utilities_dir).check()
 
     def test_cfg_documentor(self) -> None:
@@ -45,5 +39,4 @@
         test_file = os.path.join(class_dir, 'test.md')
 
         documentor = ConfigDocumentor()
-        documentor.md_configs(test_file)
->>>>>>> 13c0d937
+        documentor.md_configs(test_file)