# Copyright (c) 2018 The University of Manchester
#
# This program is free software: you can redistribute it and/or modify
# it under the terms of the GNU General Public License as published by
# the Free Software Foundation, either version 3 of the License, or
# (at your option) any later version.
#
# This program is distributed in the hope that it will be useful,
# but WITHOUT ANY WARRANTY; without even the implied warranty of
# MERCHANTABILITY or FITNESS FOR A PARTICULAR PURPOSE.  See the
# GNU General Public License for more details.
#
# You should have received a copy of the GNU General Public License
# along with this program.  If not, see <http://www.gnu.org/licenses/>.

import os
import sys
import unittest

from spinn_utilities.make_tools.file_converter import FileConverter
from spinn_utilities.make_tools.log_sqllite_database import LogSqlLiteDatabase
ranged_file = "local_ranges.txt"


class TestConverter(unittest.TestCase):

    def setUp(self):
        class_file = sys.modules[self.__module__].__file__
        path = os.path.dirname(os.path.abspath(class_file))
        os.chdir(path)
        os.environ["SPINN_DIRS"] = str(path)
        with LogSqlLiteDatabase() as sql:
            sql.clear()

    def test_convert(self):
        file_name = "weird,file.c"
        src = os.path.join("mock_src", file_name)
        dest = os.path.join("modified_src", file_name)
        FileConverter.convert(src, dest)
        src_lines = sum(1 for line in open(src))
        modified_lines = sum(1 for line in open(dest))
        self.assertEqual(src_lines, modified_lines)
<<<<<<< HEAD
        with LogSqlLiteDatabase() as sql:
            with self.assertRaises(Exception):
                sql.check_original("this is bad")
            sql.check_original("this is ok")
            sql.check_original("this is fine on two lines")
            sql.check_original("before comment after comment")
            sql.check_original("One line commented")
            sql.check_original("this is for alan); so there!")
            sql.check_original("Test %u for alan); so there!")
            sql.check_original("\\t back off = %u, time between spikes %u")
            sql.check_original(
                "the neuron %d has been determined to not spike")
            sql.check_original("Inside a loop")
            sql.check_original("then a space")
            sql.check_original("then a newline simple")
            sql.check_original("then a newline plus")
            sql.check_original("first")
            sql.check_original("second %u")
            sql.check_original("then a backslash comment on a middle line")
            sql.check_original("then a standard comment on a middle line")
            sql.check_original("comment before")
=======
        with open(dict, 'r') as dictfile:
            data = dictfile.read()
        assert("this is ok" in data)
        assert("this is ok" in data)
        assert("this is fine on two lines" in data)
        assert("before comment after comment" in data)
        assert("One line commented" in data)
        assert("this is for alan); so there!" in data)
        assert("Test %u for alan); so there!" in data)
        assert("\\t back off = %u, time between spikes %u" in data)
        assert("the neuron %d has been determined to not spike" in data)
        assert("Inside a loop" in data)
        assert("then a space" in data)
        assert("then a newline simple" in data)
        assert("then a newline plus" in data)
        assert("first" in data)
        assert("second" in data)
        assert("then a backslash comment on a middle line" in data)
        assert("then a standard comment on a middle line" in data)
        assert("comment before" in data)

    def test_exceptions(self):
        file_name = "weird,file.c"
        src = os.path.join("mock_src", file_name)
        dest = os.path.join("modified_src", file_name)
        dict = dest + "dict"
        convertor = FileConverter(src, dest, dict)
        try:
            convertor.split_by_comma_plus(None, 12)
            assert False
        except Exception as ex1:
            assert "Unexpected line" in str(ex1)
        try:
            convertor._short_log(12)
            assert False
        except Exception as ex2:
            assert "Unexpected line" in str(ex2)
        try:
            convertor._log_full = '"test %f", -3.0f, 12);'
            convertor._short_log(12)
            assert False
        except Exception as ex2:
            assert "Too many" in str(ex2)
        try:
            convertor._log_full = '"test %f %i", -3.0f);'
            convertor._short_log(12)
            assert False
        except Exception as ex2:
            assert "Too few" in str(ex2)
        try:
            convertor._log_full = '"test %1", -3.0f);'
            convertor._short_log(12)
            assert False
        except Exception as ex2:
            assert "Unexpected formatString" in str(ex2)
>>>>>>> 647a2d6c
<|MERGE_RESOLUTION|>--- conflicted
+++ resolved
@@ -40,10 +40,13 @@
         src_lines = sum(1 for line in open(src))
         modified_lines = sum(1 for line in open(dest))
         self.assertEqual(src_lines, modified_lines)
-<<<<<<< HEAD
         with LogSqlLiteDatabase() as sql:
             with self.assertRaises(Exception):
                 sql.check_original("this is bad")
+            sql.check_original("%08x [%3d: (w: %5u (=")
+            sql.check_original("test -three %f")
+            sql.check_original("test double %F")
+            sql.check_original("test slash // %f")
             sql.check_original("this is ok")
             sql.check_original("this is fine on two lines")
             sql.check_original("before comment after comment")
@@ -62,60 +65,39 @@
             sql.check_original("then a backslash comment on a middle line")
             sql.check_original("then a standard comment on a middle line")
             sql.check_original("comment before")
-=======
-        with open(dict, 'r') as dictfile:
-            data = dictfile.read()
-        assert("this is ok" in data)
-        assert("this is ok" in data)
-        assert("this is fine on two lines" in data)
-        assert("before comment after comment" in data)
-        assert("One line commented" in data)
-        assert("this is for alan); so there!" in data)
-        assert("Test %u for alan); so there!" in data)
-        assert("\\t back off = %u, time between spikes %u" in data)
-        assert("the neuron %d has been determined to not spike" in data)
-        assert("Inside a loop" in data)
-        assert("then a space" in data)
-        assert("then a newline simple" in data)
-        assert("then a newline plus" in data)
-        assert("first" in data)
-        assert("second" in data)
-        assert("then a backslash comment on a middle line" in data)
-        assert("then a standard comment on a middle line" in data)
-        assert("comment before" in data)
 
     def test_exceptions(self):
         file_name = "weird,file.c"
         src = os.path.join("mock_src", file_name)
         dest = os.path.join("modified_src", file_name)
-        dict = dest + "dict"
-        convertor = FileConverter(src, dest, dict)
-        try:
-            convertor.split_by_comma_plus(None, 12)
-            assert False
-        except Exception as ex1:
-            assert "Unexpected line" in str(ex1)
-        try:
-            convertor._short_log(12)
-            assert False
-        except Exception as ex2:
-            assert "Unexpected line" in str(ex2)
-        try:
-            convertor._log_full = '"test %f", -3.0f, 12);'
-            convertor._short_log(12)
-            assert False
-        except Exception as ex2:
-            assert "Too many" in str(ex2)
-        try:
-            convertor._log_full = '"test %f %i", -3.0f);'
-            convertor._short_log(12)
-            assert False
-        except Exception as ex2:
-            assert "Too few" in str(ex2)
-        try:
-            convertor._log_full = '"test %1", -3.0f);'
-            convertor._short_log(12)
-            assert False
-        except Exception as ex2:
-            assert "Unexpected formatString" in str(ex2)
->>>>>>> 647a2d6c
+        with LogSqlLiteDatabase() as log_database:
+            converter = FileConverter(src, dest, log_database)
+            try:
+                converter.split_by_comma_plus(None, 12)
+                assert False
+            except Exception as ex1:
+                assert "Unexpected line" in str(ex1)
+            try:
+                converter._short_log(12)
+                assert False
+            except Exception as ex2:
+                assert "Unexpected line" in str(ex2)
+            try:
+                converter._log_full = '"test %f", -3.0f, 12);'
+                converter._log = 'log_info('
+                converter._short_log(12)
+                assert False
+            except Exception as ex2:
+                assert "Too many" in str(ex2)
+            try:
+                converter._log_full = '"test %f %i", -3.0f);'
+                converter._short_log(12)
+                assert False
+            except Exception as ex2:
+                assert "Too few" in str(ex2)
+            try:
+                converter._log_full = '"test %1", -3.0f);'
+                converter._short_log(12)
+                assert False
+            except Exception as ex2:
+                assert "Unexpected formatString" in str(ex2)