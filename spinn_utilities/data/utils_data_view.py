--- conflicted
+++ resolved
@@ -615,25 +615,14 @@
         cls.__data._requires_data_generation = False
         cls.__data._requires_mapping = False
 
-<<<<<<< HEAD
-    def raise_skiptest(
-            self, reason: Optional[str] = None,
-            parent: Optional[Exception] = None) -> None:
+    def raise_skiptest(self, reason: str = None,
+                       parent: Optional[Exception] = None) -> None:
         """
         Sets the status as shutdown amd raises a SkipTest
 
-        :param reason: Message for the exception is any
-        :type reason: Str or None
+        :param Exception reason: Message for the exception is any
         :param parent: Exception which triggered the skip if any
-=======
-    def raise_skiptest(self, reason, parent=None):
-        """
-        Sets the status as shutdown amd raises a SkipTest
-
-        :param Exception reason: Message for the exception is any
-        :param parent: Exception which trggered the skip if any
->>>>>>> 3deb4819
-        :type reason: Exception or None
+        :type parent: Exception or None
         :raises: SkipTest very time called
         """
         self.__data._data_status = DataStatus.SHUTDOWN
