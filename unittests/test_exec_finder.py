--- conflicted
+++ resolved
@@ -1,8 +1,3 @@
-<<<<<<< HEAD
-import pytest
-
-from spinn_utilities.exceptions import FailedToFindBinaryException
-=======
 # Copyright (c) 2017 The University of Manchester
 #
 # This program is free software: you can redistribute it and/or modify
@@ -18,9 +13,11 @@
 # You should have received a copy of the GNU General Public License
 # along with this program.  If not, see <http://www.gnu.org/licenses/>.
 
->>>>>>> ce0fc704
 from spinn_utilities.executable_finder import ExecutableFinder
 
+import pytest
+
+from spinn_utilities.exceptions import FailedToFindBinaryException
 
 def test_create_and_config(tmpdir):
     a = tmpdir.mkdir("a")
