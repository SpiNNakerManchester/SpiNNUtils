--- conflicted
+++ resolved
@@ -41,14 +41,8 @@
                 self._value_lists[key] = self.list_factory(
                     size=size, value=value, key=key)
 
-<<<<<<< HEAD
-    def list_factory(self, size=None, value=None, key=None):
-        """
-        Defines which class or subclass of RangedList to use
-=======
     def list_factory(self, size, value, key):
         """ Defines which class or subclass of RangedList to use
->>>>>>> 69f95a0a
 
         Main purpose is for subclasses to use a subclass or RangedList.\
         All parameters are pass through ones to the List constructor
@@ -72,7 +66,7 @@
         The ID(s) used are the actual IDs in the Range and not indexes on\
         the list of IDs
 
-        :param key: A single int ID, a Slice object or an Iterable of int IDs
+        :param key: A single int id, a Slice object or an Iterable of int ids
         :return: A view over the Range
         """
         # Key is an int - return single view
