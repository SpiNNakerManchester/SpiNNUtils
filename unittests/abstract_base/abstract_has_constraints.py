# Copyright (c) 2017 The University of Manchester
#
# Licensed under the Apache License, Version 2.0 (the "License");
# you may not use this file except in compliance with the License.
# You may obtain a copy of the License at
#
#     https://www.apache.org/licenses/LICENSE-2.0
#
# Unless required by applicable law or agreed to in writing, software
# distributed under the License is distributed on an "AS IS" BASIS,
# WITHOUT WARRANTIES OR CONDITIONS OF ANY KIND, either express or implied.
# See the License for the specific language governing permissions and
# limitations under the License.

from typing import Any
from spinn_utilities.abstract_base import (
    AbstractBase, abstractmethod)


class AbstractHasConstraints(object, metaclass=AbstractBase):
    """ Represents an object with constraints
    """

    __slots__ = ()

    @abstractmethod
    def add_constraint(self, constraint: Any):
        """ Add a new constraint to the collection of constraints

        :param constraint: constraint to add
        :type constraint:
            ~pacman.model.constraints.abstract_constraint.AbstractConstraint
        :raise pacman.exceptions.PacmanInvalidParameterException:
            If the constraint is not valid
        """

    @property
    @abstractmethod
<<<<<<< HEAD
    def constraints(self):
=======
    def constraints(self) -> Any:
>>>>>>> e13f213b
        """ An iterable of constraints

        :return: iterable of constraints
        :rtype:
            iterable(~pacman.model.constraints.abstract_constraint.AbstractConstraint)
        """<|MERGE_RESOLUTION|>--- conflicted
+++ resolved
@@ -36,11 +36,7 @@
 
     @property
     @abstractmethod
-<<<<<<< HEAD
-    def constraints(self):
-=======
     def constraints(self) -> Any:
->>>>>>> e13f213b
         """ An iterable of constraints
 
         :return: iterable of constraints
