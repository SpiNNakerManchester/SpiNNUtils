--- conflicted
+++ resolved
@@ -28,14 +28,6 @@
         How to actually close the underlying resources.
         """
 
-<<<<<<< HEAD
-    def _context_entered(self):
-        """
-        Called when the context is entered. The result is ignored.
-        """
-
-=======
->>>>>>> 60b1809f
     def __enter__(self):
         return self
 
