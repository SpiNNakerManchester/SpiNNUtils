# Copyright (c) 2017-2019 The University of Manchester
#
# This program is free software: you can redistribute it and/or modify
# it under the terms of the GNU General Public License as published by
# the Free Software Foundation, either version 3 of the License, or
# (at your option) any later version.
#
# This program is distributed in the hope that it will be useful,
# but WITHOUT ANY WARRANTY; without even the implied warranty of
# MERCHANTABILITY or FITNESS FOR A PARTICULAR PURPOSE.  See the
# GNU General Public License for more details.
#
# You should have received a copy of the GNU General Public License
# along with this program.  If not, see <http://www.gnu.org/licenses/>.

import pytest
from testfixtures import LogCapture
from spinn_utilities.progress_bar import (
    ProgressBar, DummyProgressBar, _EnhancedProgressBar as
    EPB)
from spinn_utilities.testing import log_checker
from spinn_utilities import logger_utils
EPB._ENABLED = False


@pytest.mark.parametrize("pbclass", [ProgressBar, DummyProgressBar, EPB])
def test_operation(pbclass):
    p = pbclass(2, "abc")
    p.update()
    p.update()
    p.end()


@pytest.mark.parametrize("pbclass", [ProgressBar, DummyProgressBar, EPB])
def test_two_end(pbclass):
    p = pbclass(2, "abc2")
    p.update()
    p.update()
    p.end()
    p.end()


@pytest.mark.parametrize("pbclass", [ProgressBar, DummyProgressBar, EPB])
def test_with_operation(pbclass):
    with pbclass(2, "with_p") as p:
        p.update()
        p.update()


@pytest.mark.parametrize("pbclass", [ProgressBar, DummyProgressBar, EPB])
def test_check_length_full(pbclass):
    logger_utils.reset()
    p = pbclass(2, None)
    with LogCapture() as lc:
        p.update(3)
        log_checker.assert_logs_contains_once(
            "ERROR", lc.records, ProgressBar.TOO_MANY_ERROR)
    p.end()


@pytest.mark.parametrize("pbclass", [ProgressBar, DummyProgressBar, EPB])
def test_check_length_addition(pbclass):
    logger_utils.reset()
    p = pbclass(2, None)
    p.update()
    p.update()
    with LogCapture() as lc:
        p.update()
        log_checker.assert_logs_contains_once(
            "ERROR", lc.records, ProgressBar.TOO_MANY_ERROR)
    p.end()


@pytest.mark.parametrize("pbclass", [ProgressBar, DummyProgressBar, EPB])
def test_iteration_style(pbclass):
    coll = range(5)
    p = pbclass(coll, None)
    total = 0
    for value in p.over(coll):
        total += value
    assert total == 10
    assert p._number_of_things == 5


<<<<<<< HEAD
@pytest.mark.parametrize("pbclass", [ProgressBar, DummyProgressBar])
def test_set_completed(pbclass):
    logger_utils.reset()
    with LogCapture() as lc:
        p = pbclass(5, "Test set_completed")
        p.set_completed(2)
        p.set_completed(4)
        p.set_completed(3)
        p.set_completed(5)
        p.set_completed(3)
        p.end()
        p.end()
        log_checker._assert_logs_not_contains(
            "ERROR", lc.records, ProgressBar.TOO_MANY_ERROR)
=======
@pytest.mark.parametrize("pbmagic", [False, True])
def test_bacon_enhancement(pbmagic):
    try:
        EPB._ENABLED = pbmagic
        seq = (1, 2, 3)
        assert sum(ProgressBar(seq, "foo").over(seq)) == 6
    finally:
        EPB._ENABLED = False
>>>>>>> 16839e4d
<|MERGE_RESOLUTION|>--- conflicted
+++ resolved
@@ -82,7 +82,6 @@
     assert p._number_of_things == 5
 
 
-<<<<<<< HEAD
 @pytest.mark.parametrize("pbclass", [ProgressBar, DummyProgressBar])
 def test_set_completed(pbclass):
     logger_utils.reset()
@@ -97,7 +96,7 @@
         p.end()
         log_checker._assert_logs_not_contains(
             "ERROR", lc.records, ProgressBar.TOO_MANY_ERROR)
-=======
+
 @pytest.mark.parametrize("pbmagic", [False, True])
 def test_bacon_enhancement(pbmagic):
     try:
@@ -105,5 +104,4 @@
         seq = (1, 2, 3)
         assert sum(ProgressBar(seq, "foo").over(seq)) == 6
     finally:
-        EPB._ENABLED = False
->>>>>>> 16839e4d
+        EPB._ENABLED = False