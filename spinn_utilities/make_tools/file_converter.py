# Copyright (c) 2018 The University of Manchester
#
# This program is free software: you can redistribute it and/or modify
# it under the terms of the GNU General Public License as published by
# the Free Software Foundation, either version 3 of the License, or
# (at your option) any later version.
#
# This program is distributed in the hope that it will be useful,
# but WITHOUT ANY WARRANTY; without even the implied warranty of
# MERCHANTABILITY or FITNESS FOR A PARTICULAR PURPOSE.  See the
# GNU General Public License for more details.
#
# You should have received a copy of the GNU General Public License
# along with this program.  If not, see <http://www.gnu.org/licenses/>.
import enum
import os
import re
import sys
from .log_sqllite_database import LogSqlLiteDatabase

TOKEN = chr(30)  # Record Separator

COMMA_SPLIITER = re.compile(r'(?!\B"[^"]*),(?![^"]*"\B)')
STRING_REGEXP = re.compile(r'"([^"]|\\"|(""))*"')
FORMAT_EXP = re.compile(r"(%+\d*(?:\.\d+)?[cdfiksuxRF])")
LOG_END_REGEX = re.compile(r'\)(\s)*;')
END_COMMENT_REGEX = re.compile(r"/*/")
LOG_START_REGEX = re.compile(
    r"log_((info)|(error)|(debug)|(warning))(\s)*\(")
DOUBLE_HEX = ", double_to_upper({0}), double_to_lower({0})"
LEVELS = {"log_info(": "[INFO]",
          "log_error(": "[ERROR]",
          "log_debug(": "[DEBUG]",
          "log_warning(": "[WARNING]"}

MINIS = {"log_info(": "log_mini_info(",
         "log_error(": "log_mini_error(",
         "log_debug(": "log_mini_debug(",
         "log_warning(": "log_mini_warning("}


class State(enum.Enum):
    """Status values"""
    NORMAL_CODE = 0
    COMMENT = 1
    IN_LOG = 2
    IN_LOG_CLOSE_BRACKET = 3


class FileConverter(object):
    __slots__ = [
<<<<<<< HEAD
        # Full destination directory
        "_dest",
        # Database which handles the mapping of id to log messages
        "_log_database",
        # Id in the database for this file
        "_log_file_id",
        # original c log method found
        # variable created each time a log method found
=======
        "dest",
        "dict",
>>>>>>> 647a2d6c
        "_log",
        "_log_full",
        "_log_lines",
        "_log_start",
<<<<<<< HEAD
        # The previous state
        # variable created when a comment found
=======
        "_message_id",
>>>>>>> 647a2d6c
        "_previous_status",
        "src",
        "_status",
        "_too_many_lines"
    ]

    def __init__(self, src, dest, log_database):
        """ Creates the file_convertor to convert one file

<<<<<<< HEAD
        :param src: Full source directory
        :type src: str
        :param dest: Full destination directory
        :type dest: str
        :param log_database:
            Database which handles the mapping of id to log messages
        :type log_database:
            :py:class:`.log_sqllite_database.LogSqlLiteDatabase`
        """
        self._src = os.path.abspath(src)
        self._dest = os.path.abspath(dest)
        self._log_database = log_database
        self._log_file_id = log_database.get_file_id(src, dest)
=======
        :param str src: Source file
        :param str dest: Destination file
        :param str dict_file: File to hold dictionary mappings
        """
        #: Full source file name
        #:
        #: :type: str
        self.src = os.path.abspath(src)
        #: Full destination file name
        #:
        #: :type: str
        self.dest = os.path.abspath(dest)
        #: File to hold dictionary mappings
        #:
        #: :type: str
        self.dict = dict_file
        #: Id for next message
        self._message_id = None
        #: Current status of state machine
        self._status = None
        #: Number of extra lines written to modified not yet recovered
        #: Extra lines are caused by the header and possibly log comment
        #: Extra lines are recovered by omitting blank lines
        self._too_many_lines = None

        # Variables created each time a log method found
        #: original c log method found
>>>>>>> 647a2d6c
        self._log = None
        #: Log methods found so far
        self._log_full = None
        #: Number of c lines the log method takes
        self._log_lines = None
        #: Any other stuff found before the log method but on same line
        self._log_start = None
<<<<<<< HEAD
=======

        # variable created when a comment found
        #: The previous state
>>>>>>> 647a2d6c
        self._previous_status = None

    def _run(self):
        """ Runs the file converter

<<<<<<< HEAD
        WARNING. This code is absolutely not thread safe.
        Interwoven calls even on different FileConverter objects is dangerous!

        """
        if not os.path.exists(self._src):
            raise Exception("Unable to locate source {}".format(self._src))
        dest_dir = os.path.dirname(os.path.realpath(self._dest))
=======
        .. warning::
            This code is absolutely not thread safe.
            Interwoven calls even on different FileConverter objects is
            dangerous if the dict files are the same!
            It is highly likely that dict files become corrupted and the same
            ``message_id`` is used multiple times.

        :param int range_start: id of last dictionary key used
        :return: The last message id use which can in turn be passed into
            the next FileConverter
        :rtype: int
        """
        self._message_id = range_start
        if not os.path.exists(self.src):
            raise Exception("Unable to locate source {}".format(self.src))
        dest_dir = os.path.dirname(os.path.realpath(self.dest))
>>>>>>> 647a2d6c
        if not os.path.exists(dest_dir):
            os.makedirs(dest_dir)
        with open(self.src, encoding="utf-8") as src_f:
            with open(self.dest, 'w', encoding="utf-8") as dest_f:
                dest_f.write(
                    "// DO NOT EDIT! THIS FILE WAS GENERATED FROM {}\n\n"
                    .format(self.unique_src()))
                self._too_many_lines = 2
                self._status = State.NORMAL_CODE
                for line_num, text in enumerate(src_f):
                    if self._too_many_lines > 0:
                        # Try to recover the lines added by do not edit
                        check = text.strip()
                        if len(check) == 0 or check == "*":
                            self._too_many_lines -= 1
                            continue
                    previous_status = self._status
                    if not self._process_line(dest_f, line_num, text):
                        self._status = previous_status
                        self._process_chars(dest_f, line_num, text)
        # print (self._dest)

    def _process_line(self, dest_f, line_num, text):
        """ Process a single line

        :param dest_f: Open file like Object to write modified source to
        :param int line_num: Line number in the source c file
        :param str text: Text of that line including whitespace
        :return: True if and only if the whole line was processed
        :rtype: bool
        """
        if self._status == State.COMMENT:
            return self._process_line_in_comment(dest_f, text)
        if "/*" in text:
            return self._process_line_comment_start(dest_f, line_num, text)

        if self._status == State.IN_LOG:
            return self._process_line_in_log(dest_f, line_num, text)

        if self._status == State.IN_LOG_CLOSE_BRACKET:
            return self._process_line_in_log_close_bracket(
                dest_f, line_num, text)

        assert self._status == State.NORMAL_CODE
        return self._process_line_normal_code(dest_f, line_num, text)

    def _process_line_in_comment(self, dest_f, text):
        """ Process a single line when in a multi-line comment /*  .. */

        :param dest_f: Open file like Object to write modified source to
        :param str text: Text of that line including whitespace
        :return: True if and only if the whole line was processed
        :rtype: bool
        """
        if "*/" in text:
            stripped = text.strip()
            match = END_COMMENT_REGEX.search(stripped)
            if match.end(0) == len(stripped):
                # OK Comment until end of line
                dest_f.write(text)
                self._status = State.NORMAL_CODE
                return True
            return False  # Stuff after comment so check by character
        # Whole line in comment without end
        dest_f.write(text)
        return True

    def _process_line_comment_start(self, dest_f, line_num, text):
        """ Processes a line known assumed to contain a /* but not know where

        There is also the assumption that the start status is not ``COMMENT``.

        :param dest_f: Open file like Object to write modified source to
        :param int line_num: Line number in the source c file
        :param str text: Text of that line including whitespace
        :return: True if and only if the whole line was processed
        :rtype: bool
        """
        stripped = text.strip()
        if stripped.startswith("/*"):
            self._previous_status = self._status
            self._status = State.COMMENT
            # Comment start so now check for comment end
            return self._process_line(dest_f, line_num, text)
        # Stuff before comment so check by char
        return False  # More than one possible end so check by char

    def _process_line_in_log(self, dest_f, line_num, text):
        """ Process a line when the status is a log call has been started

        :param dest_f: Open file like Object to write modified source to
        :param int line_num: Line number in the source c file
        :param str text: Text of that line including whitespace
        :return: True if and only if the whole line was processed
        :rtype: bool
        """
        stripped = text.strip()
        if stripped.startswith("//"):
            # Just a comment line so write and move on
            dest_f.write(text)
            return True

        match = LOG_END_REGEX.search(stripped)
        if not match:
            if stripped[-1:] == ")":
                # possible start of end
                self._status = State.IN_LOG_CLOSE_BRACKET
            self._log_full += stripped
            self._log_lines += 1
            return True
        if match.end(0) < len(stripped):
            # Stuff after the log_end so check by char
            return False

        self._log_lines += 1
        self._log_full += stripped
        self._write_log_method(dest_f, line_num)
        self._status = State.NORMAL_CODE
        return True

    def _process_line_in_log_close_bracket(self, dest_f, line_num, text):
        """ Process where the last log line has the ) but not the ;

        :param dest_f: Open file like Object to write modified source to
        :param int line_num: Line number in the source c file
        :param str text: Text of that line including whitespace
        :return: True if and only if the whole line was processed
        :rtype: bool
        """
        stripped = text.strip()
        if len(stripped) == 0:
            self._log_lines += 1
            return True
        if stripped[0] == ";":
            if stripped == ";":
                self._log_full += (";")
                self._log_lines += 1
                self._write_log_method(dest_f, line_num)
                self._status = State.NORMAL_CODE
                return True
            else:
                return False

        elif stripped.startswith("//"):
            # Just a comment line so write and move on
            dest_f.write(text)
            return True

        else:
            # so not a closing bracket so set status back
            self._status = State.IN_LOG
            return self._process_line_in_log(dest_f, line_num, text)

    def _process_line_normal_code(self, dest_f, line_num, text):
        """ Process a line where the status is normal code

        :param dest_f: Open file like Object to write modified source to
        :param int line_num: Line number in the source c file
        :param str text: Text of that line including whitespace
        :return: True if and only if the whole line was processed
        :rtype: bool
        """
        stripped = text.strip()
        match = LOG_START_REGEX.search(stripped)
        if not match:
            # No log start found after all
            dest_f.write(text)
            return True

        if match.start() > 0:
            if stripped.startswith("//"):
                # Just a comment line so write and move on
                dest_f.write(text)
                return True
            # Stuff before the log_start so check by character
            return False

        if LOG_START_REGEX.search(stripped, 1):
            # Second start found so check by character
            return False

        # remove white spaces and save log command
        self._log_start = text.index(match.group(0))
        self._log = "".join(match.group(0).split())
        start_len = self._log_start + len(self._log)

        self._status = State.IN_LOG
        self._log_full = ""  # text saved in process_line_in_log
        self._log_lines = 0
        # Now check for the end of log command
        return self._process_line_in_log(dest_f, line_num, text[start_len:])

    def quote_part(self, text):
        """ Net count of double quotes in line.

        :param str text:
        :rtype: int
        """
        return (text.count('"') - text.count('\\"')) % 2 > 0

    def bracket_count(self, text):
        """ Net count of open brackets in line.

        :param str text:
        :rtype: int
        """
        return (text.count('(') - text.count(')'))

    def split_by_comma_plus(self, main, line_num):
        """ split line by comma and partially parse

        :param str main:
        :param int line_num:
        :rtype: list(str)
        """
        try:
            parts = main.split(",")
            for i, part in enumerate(parts):
                check = part.strip()
                if check[0] == '"':
                    # Dealing with a String
                    if check[-1] == '"':
                        if check[-2] != '\\':
                            # Part is a full sting fine
                            continue
                    # Save start of String and get next part
                    new_part = parts.pop(i)
                    next_part = parts.pop(i)
                    new_check = next_part.strip()
                    while new_check[-1] != '"' or new_check[-2] == '\\':
                        # Still not end of String so add and get next
                        new_part += "," + next_part
                        next_part = parts.pop(i)
                        new_check = next_part.strip()
                    # Add the end and put back new in the list
                    new_part += "," + next_part
                    parts.insert(i, new_part)
                else:
                    # Not a String so look for function
                    count = self.bracket_count(part)
                    if (count > 0):
                        # More opening and closing brackets so in function
                        new_part = parts.pop(i)
                        # Keep combining parts until you find the last closing
                        while count > 0:
                            next_part = parts.pop(i)
                            count += self.bracket_count(next_part)
                            new_part += "," + next_part
                        # Put the new part back into the list
                        parts.insert(i, new_part)
            if parts[0][0] == '"' and parts[0][-1] == '"':
                parts[0] = parts[0][1:-1]
            return parts

        except Exception as e:
            raise Exception("Unexpected line {} at {} in {}".format(
                self._log_full, line_num, self.src)) from e

    def _short_log(self, line_num):
        """ shortens the log string message and adds the id

<<<<<<< HEAD
        :param line_num: Line number of the original log
        :return: shorten form
=======
        Assumes that ``self._message_id`` has already been updated

        :param int line_num: Current line number
        :return: new log message parts
        :rtype: tuple(str,str)
>>>>>>> 647a2d6c
        """
        try:
            match = LOG_END_REGEX.search(self._log_full)
            main = self._log_full[:-len(match.group(0))]
        except Exception as e:
            raise Exception("Unexpected line {} at {} in {}".format(
                self._log_full, line_num, self.src)) from e
        parts = self.split_by_comma_plus(main, line_num)
        original = parts[0]
        preface = "{} ({}: {}): ".format(
            LEVELS[self._log], os.path.basename(self._src).replace(",", ";"),
            line_num + 1)

        message_id = self._log_database.set_log_info(
            preface, original, self._log_file_id)
        count = original.count("%") - original.count("%%") * 2

        if count == 0:
            return '"%u", {});'.format(message_id)

        front = '"%u'
        back = ""
        matches = [x for x in FORMAT_EXP.findall(original)
                   if not x.startswith("%%")]
        if len(matches) != count:
            raise Exception(
                "Unexpected formatString in {}".format(original))
        if len(parts) < count + 1:
            raise Exception(
                "Too few parameters in line {} at {} in {}".format(
                    self._log_full, line_num, self.src))
        if len(parts) > count + 1:
            raise Exception(
                "Too many parameters in line {} at {} in {}".format(
                    self._log_full, line_num, self.src))
        for i, match in enumerate(matches):
            front += TOKEN
            if match.endswith("f"):
                front += "%x"
                back += ", float_to_int({})".format(parts[i + 1])
            elif match.endswith("F"):
                front += "%x" + TOKEN + "%x"
                back += DOUBLE_HEX.format(parts[i + 1])
            else:
<<<<<<< HEAD
                back += ", {}".format(parts[i+1])
        front += '", {}'.format(message_id)
=======
                front += match
                back += ", {}".format(parts[i + 1])
        front += '", {}'.format(self._message_id)
>>>>>>> 647a2d6c
        back += ");"
        return front + back

    def _write_log_method(self, dest_f, line_num, tail=""):
        """ Writes the log message and the dict value

        Writes the log call to the destination
        - New log method used
        - Shortened log message (with just an id) used
        - Parameters kept as is
        - Old log message with full text added as comment

        :param dest_f: Open file like Object to write modified source to
        :param int line_num: Line number in the source c file
        :param str text: Text of that line including whitespace
        """
        self._log_full = self._log_full.replace('""', '')
        short_log = self._short_log(line_num)

        dest_f.write(" " * self._log_start)
        dest_f.write(MINIS[self._log])
        dest_f.write(short_log)
        if self._log_lines == 0:
            # Writing an extra newline here so need to recover that ASAP
            self._too_many_lines += 1
        end = tail + "\n"
        if self._log_lines <= 1:
            dest_f.write("  /* ")
            dest_f.write(self._log)
            dest_f.write(self._log_full)
            dest_f.write("*/")
            dest_f.write(end)
        else:
            dest_f.write(tail)
            dest_f.write(end)
            dest_f.write(" " * self._log_start)
            dest_f.write("/* ")
            dest_f.write(self._log)
            dest_f.write(self._log_full)
            dest_f.write("*/")
            dest_f.write(end * (self._log_lines - 1))
<<<<<<< HEAD
=======
        with open(self.dict, 'a', encoding="utf-8") as mess_f:
            # Remove commas from filenames for csv format
            # Remove start and end quotes from original
            mess_f.write("{},{} ({}: {}): ,{}\n".format(
                self._message_id, LEVELS[self._log],
                os.path.basename(self.src).replace(",", ";"),
                line_num + 1,
                original))
>>>>>>> 647a2d6c

    def _process_chars(self, dest_f, line_num, text):
        """ Deals with complex lines that can not be handled in one go

        :param dest_f: Open file like Object to write modified source to
        :param int line_num: Line number in the source c file
        :param str text: Text of that line including whitespace
        """
        pos = 0
        write_flag = 0
        while text[pos] != "\n":
            if self._status == State.COMMENT:
                if text[pos] == "*" and text[pos+1] == "/":
                    dest_f.write(text[write_flag:pos + 2])
                    pos = pos + 2
                    write_flag = pos
                    self._status = self._previous_status
                else:
                    pos = pos + 1
            elif text[pos] == "/":
                if text[pos+1] == "*":
                    if self._status == State.IN_LOG:
                        self._log_full += text[write_flag:pos].strip()
                        if self._log_full[-1] == ")":
                            self._status = State.IN_LOG_CLOSE_BRACKET
                        # NO change to self._log_lines as newline not removed
                    else:
                        dest_f.write(text[write_flag:pos])
                    write_flag = pos
                    pos = pos + 2  # leave the /* as not written
                    self._previous_status = self._status
                    self._status = State.COMMENT
                elif text[pos+1] == "/":
                    if self._status == State.IN_LOG:
                        self._log_full += text[write_flag:pos].strip()
                        # NO change to self._log_lines as newline not removed
                        dest_f.write(text[pos:])
                    else:
                        dest_f.write(text[write_flag:])
                    return  # Finished line
                else:
                    pos += 1

            elif text[pos] == '"':
                str_pos = pos + 1
                while text[str_pos] != '"':
                    if text[str_pos] == "\n":
                        raise Exception(
                            "Unclosed string literal in {} at line: {}".
                            format(self.src, line_num))
                    elif text[str_pos] == "\\":
                        if text[str_pos+1] == "\n":
                            raise Exception(
                                "Unclosed string literal in {} at line: {}".
                                format(self.src, line_num))

                        else:
                            str_pos += 2  # ignore next char which may be a "
                    else:
                        str_pos += 1
                pos = str_pos + 1
                continue

            elif self._status == State.IN_LOG:
                if text[pos] == ")":
                    match = LOG_END_REGEX.match(text[pos:])
                    if match:
                        # include the end
                        pos = pos + len(match.group(0))
                        self._log_full += text[write_flag:pos].strip()
                        self._status = State.NORMAL_CODE
                        if text[pos:].strip():  # Stuff left
                            write_flag = pos
                            # self._log_lines not changed as no newline
                            # check for a \ after the log
                            if text[pos:].strip() == "\\":
                                self._write_log_method(dest_f, line_num, "\\")
                                return
                            else:
                                self._write_log_method(dest_f, line_num)
                        else:
                            self._log_lines += 1
                            self._write_log_method(dest_f, line_num)
                            return  # Finished line
                    else:
                        # not the require ); so continue
                        pos += 1
                else:
                    pos += 1

            elif self._status == State.IN_LOG_CLOSE_BRACKET:
                stripped = text.strip()
                if stripped[0] == ";":
                    self._log_full += (";")
                    self._write_log_method(dest_f, line_num)
                    pos = text.index(";") + 1
                    write_flag = pos
                    self._status = State.NORMAL_CODE
                else:
                    # Save the ) as not part of the end
                    self._status = State.IN_LOG

            elif text[pos] == "l":
                match = LOG_START_REGEX.match(text[pos:])
                if match:
                    self._log_start = text.index(match.group(0))
                    self._log = "".join(match.group(0).split())
                    self._status = State.IN_LOG
                    self._log_full = ""  # text saved after while
                    self._log_lines = 0
                    dest_f.write(text[write_flag:pos])
                    # written up to not including log_start
                    # skip to end of log instruction
                    pos = pos + len(match.group(0))
                    write_flag = pos
                else:
                    # Not a log start after all so treat as normal test
                    pos += 1

            else:
                pos += 1

        # after while text[pos] != "\n"
        if self._status == State.IN_LOG:
            self._log_full += text[write_flag:].strip()
            self._log_lines += 1
        else:
            dest_f.write(text[write_flag:])

    def unique_src(self):
        """ Returns the suffix of the source and destination paths which is\
            the same.

        For example, assuming sources of
        ``/spinnaker/sPyNNaker/neural_modelling/src/common/in_spikes.h``
        ``/spinnaker/sPyNNaker/neural_modelling/modified_src/common/in_spikes.h``
        this returns ``src/common/in_spikes.h``

        :return: A pointer to the source relative to the destination
        :rtype: str
        """
        pos = 0
        last_sep = 0
        while pos < len(self.src) and pos < len(self.dest) \
                and self.src[pos] == self.dest[pos]:
            if self.src[pos] == os.path.sep:
                last_sep = pos + 1
            pos += 1
        return self.src[last_sep:]

    @staticmethod
<<<<<<< HEAD
    def convert(src, dest):
        """ Static method to create Object and do the conversion

        :param src: Full source directory
        :type src: str
        :param dest: Full destination directory
        :type dest: str
=======
    def convert(src, dest, dict_file, range_start=1):
        """ Static method to create Object and do the conversion

        :param str src: Source file
        :param str dest: Destination file
        :param str dict_file: File to hold dictionary mappings
        :param int range_start: id of last dictionary key used
        :return: The last message id use which can in turn be passed into this
            method again (``range_start``) to get contiguous non-overlapping
            IDs across many files.
        :rtype: int
>>>>>>> 647a2d6c
        """
        with LogSqlLiteDatabase() as log_database:
            converter = FileConverter(src, dest, log_database)
            converter._run()  # pylint: disable=protected-access


if __name__ == '__main__':
    _src = sys.argv[1]
    _dest = sys.argv[2]
    FileConverter.convert(_src, _dest)<|MERGE_RESOLUTION|>--- conflicted
+++ resolved
@@ -49,71 +49,45 @@
 
 class FileConverter(object):
     __slots__ = [
-<<<<<<< HEAD
-        # Full destination directory
         "_dest",
-        # Database which handles the mapping of id to log messages
         "_log_database",
-        # Id in the database for this file
         "_log_file_id",
         # original c log method found
         # variable created each time a log method found
-=======
-        "dest",
-        "dict",
->>>>>>> 647a2d6c
         "_log",
         "_log_full",
         "_log_lines",
         "_log_start",
-<<<<<<< HEAD
-        # The previous state
-        # variable created when a comment found
-=======
-        "_message_id",
->>>>>>> 647a2d6c
         "_previous_status",
-        "src",
+        "_src",
         "_status",
         "_too_many_lines"
     ]
 
     def __init__(self, src, dest, log_database):
         """ Creates the file_convertor to convert one file
-
-<<<<<<< HEAD
-        :param src: Full source directory
-        :type src: str
-        :param dest: Full destination directory
-        :type dest: str
-        :param log_database:
-            Database which handles the mapping of id to log messages
+        :param str src: Source file
+        :param str dest: Destination file
+        :param log_databasee:
         :type log_database:
             :py:class:`.log_sqllite_database.LogSqlLiteDatabase`
-        """
-        self._src = os.path.abspath(src)
-        self._dest = os.path.abspath(dest)
-        self._log_database = log_database
-        self._log_file_id = log_database.get_file_id(src, dest)
-=======
-        :param str src: Source file
-        :param str dest: Destination file
-        :param str dict_file: File to hold dictionary mappings
         """
         #: Full source file name
         #:
         #: :type: str
-        self.src = os.path.abspath(src)
+        self._src = os.path.abspath(src)
         #: Full destination file name
         #:
         #: :type: str
-        self.dest = os.path.abspath(dest)
-        #: File to hold dictionary mappings
+        self._dest = os.path.abspath(dest)
+        #: Database which handles the mapping of id to log messages
         #:
-        #: :type: str
-        self.dict = dict_file
-        #: Id for next message
-        self._message_id = None
+        #: :type: .log_sqllite_database.LogSqlLiteDatabase
+        self._log_database = log_database
+        #: Id in the database for this file
+        #:
+        #: :type: int
+        self._log_file_id = log_database.get_file_id(src, dest)
         #: Current status of state machine
         self._status = None
         #: Number of extra lines written to modified not yet recovered
@@ -123,7 +97,6 @@
 
         # Variables created each time a log method found
         #: original c log method found
->>>>>>> 647a2d6c
         self._log = None
         #: Log methods found so far
         self._log_full = None
@@ -131,47 +104,25 @@
         self._log_lines = None
         #: Any other stuff found before the log method but on same line
         self._log_start = None
-<<<<<<< HEAD
-=======
-
         # variable created when a comment found
         #: The previous state
->>>>>>> 647a2d6c
         self._previous_status = None
 
     def _run(self):
         """ Runs the file converter
 
-<<<<<<< HEAD
-        WARNING. This code is absolutely not thread safe.
-        Interwoven calls even on different FileConverter objects is dangerous!
-
+        .. warning::
+            This code is absolutely not thread safe.
+            Interwoven calls even on different FileConverter objects is
+            dangerous!
         """
         if not os.path.exists(self._src):
             raise Exception("Unable to locate source {}".format(self._src))
         dest_dir = os.path.dirname(os.path.realpath(self._dest))
-=======
-        .. warning::
-            This code is absolutely not thread safe.
-            Interwoven calls even on different FileConverter objects is
-            dangerous if the dict files are the same!
-            It is highly likely that dict files become corrupted and the same
-            ``message_id`` is used multiple times.
-
-        :param int range_start: id of last dictionary key used
-        :return: The last message id use which can in turn be passed into
-            the next FileConverter
-        :rtype: int
-        """
-        self._message_id = range_start
-        if not os.path.exists(self.src):
-            raise Exception("Unable to locate source {}".format(self.src))
-        dest_dir = os.path.dirname(os.path.realpath(self.dest))
->>>>>>> 647a2d6c
         if not os.path.exists(dest_dir):
             os.makedirs(dest_dir)
-        with open(self.src, encoding="utf-8") as src_f:
-            with open(self.dest, 'w', encoding="utf-8") as dest_f:
+        with open(self._src, encoding="utf-8") as src_f:
+            with open(self._dest, 'w', encoding="utf-8") as dest_f:
                 dest_f.write(
                     "// DO NOT EDIT! THIS FILE WAS GENERATED FROM {}\n\n"
                     .format(self.unique_src()))
@@ -424,30 +375,27 @@
 
         except Exception as e:
             raise Exception("Unexpected line {} at {} in {}".format(
-                self._log_full, line_num, self.src)) from e
+                self._log_full, line_num, self._src)) from e
 
     def _short_log(self, line_num):
         """ shortens the log string message and adds the id
 
-<<<<<<< HEAD
-        :param line_num: Line number of the original log
+        :param int line_num: Current line number
         :return: shorten form
-=======
-        Assumes that ``self._message_id`` has already been updated
-
-        :param int line_num: Current line number
-        :return: new log message parts
-        :rtype: tuple(str,str)
->>>>>>> 647a2d6c
+        :rtype: str
         """
         try:
             match = LOG_END_REGEX.search(self._log_full)
             main = self._log_full[:-len(match.group(0))]
         except Exception as e:
             raise Exception("Unexpected line {} at {} in {}".format(
-                self._log_full, line_num, self.src)) from e
+                self._log_full, line_num, self._src)) from e
         parts = self.split_by_comma_plus(main, line_num)
         original = parts[0]
+        a = LEVELS
+        b = LEVELS[self._log]
+        c = os.path.basename(self._src).replace(",", ";")
+        d= line_num + 1
         preface = "{} ({}: {}): ".format(
             LEVELS[self._log], os.path.basename(self._src).replace(",", ";"),
             line_num + 1)
@@ -469,11 +417,11 @@
         if len(parts) < count + 1:
             raise Exception(
                 "Too few parameters in line {} at {} in {}".format(
-                    self._log_full, line_num, self.src))
+                    self._log_full, line_num, self._src))
         if len(parts) > count + 1:
             raise Exception(
                 "Too many parameters in line {} at {} in {}".format(
-                    self._log_full, line_num, self.src))
+                    self._log_full, line_num, self._src))
         for i, match in enumerate(matches):
             front += TOKEN
             if match.endswith("f"):
@@ -483,14 +431,10 @@
                 front += "%x" + TOKEN + "%x"
                 back += DOUBLE_HEX.format(parts[i + 1])
             else:
-<<<<<<< HEAD
-                back += ", {}".format(parts[i+1])
+                back += ", {}".format(parts[i + 1])
+                front += match
+
         front += '", {}'.format(message_id)
-=======
-                front += match
-                back += ", {}".format(parts[i + 1])
-        front += '", {}'.format(self._message_id)
->>>>>>> 647a2d6c
         back += ");"
         return front + back
 
@@ -532,17 +476,6 @@
             dest_f.write(self._log_full)
             dest_f.write("*/")
             dest_f.write(end * (self._log_lines - 1))
-<<<<<<< HEAD
-=======
-        with open(self.dict, 'a', encoding="utf-8") as mess_f:
-            # Remove commas from filenames for csv format
-            # Remove start and end quotes from original
-            mess_f.write("{},{} ({}: {}): ,{}\n".format(
-                self._message_id, LEVELS[self._log],
-                os.path.basename(self.src).replace(",", ";"),
-                line_num + 1,
-                original))
->>>>>>> 647a2d6c
 
     def _process_chars(self, dest_f, line_num, text):
         """ Deals with complex lines that can not be handled in one go
@@ -592,12 +525,12 @@
                     if text[str_pos] == "\n":
                         raise Exception(
                             "Unclosed string literal in {} at line: {}".
-                            format(self.src, line_num))
+                            format(self._src, line_num))
                     elif text[str_pos] == "\\":
                         if text[str_pos+1] == "\n":
                             raise Exception(
                                 "Unclosed string literal in {} at line: {}".
-                                format(self.src, line_num))
+                                format(self._src, line_num))
 
                         else:
                             str_pos += 2  # ignore next char which may be a "
@@ -686,35 +619,19 @@
         """
         pos = 0
         last_sep = 0
-        while pos < len(self.src) and pos < len(self.dest) \
-                and self.src[pos] == self.dest[pos]:
-            if self.src[pos] == os.path.sep:
+        while pos < len(self._src) and pos < len(self._dest) \
+                and self._src[pos] == self._dest[pos]:
+            if self._src[pos] == os.path.sep:
                 last_sep = pos + 1
             pos += 1
-        return self.src[last_sep:]
+        return self._src[last_sep:]
 
     @staticmethod
-<<<<<<< HEAD
     def convert(src, dest):
         """ Static method to create Object and do the conversion
 
-        :param src: Full source directory
-        :type src: str
-        :param dest: Full destination directory
-        :type dest: str
-=======
-    def convert(src, dest, dict_file, range_start=1):
-        """ Static method to create Object and do the conversion
-
         :param str src: Source file
         :param str dest: Destination file
-        :param str dict_file: File to hold dictionary mappings
-        :param int range_start: id of last dictionary key used
-        :return: The last message id use which can in turn be passed into this
-            method again (``range_start``) to get contiguous non-overlapping
-            IDs across many files.
-        :rtype: int
->>>>>>> 647a2d6c
         """
         with LogSqlLiteDatabase() as log_database:
             converter = FileConverter(src, dest, log_database)
